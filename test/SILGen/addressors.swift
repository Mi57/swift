// RUN: %target-swift-frontend -parse-stdlib -emit-sil %s | FileCheck %s
// RUN: %target-swift-frontend -parse-stdlib -emit-silgen %s | FileCheck %s -check-prefix=SILGEN

import Swift

struct A {
  var base: UnsafeMutablePointer<Int32> = nil

  subscript(index: Int32) -> Int32 {
    unsafeAddress {
      return UnsafePointer(base)
    }
    unsafeMutableAddress {
      return base
    }
  }
}

// CHECK-LABEL: sil hidden @_TFV10addressors1Alu9subscriptFVs5Int32S1_ : $@convention(method) (Int32, A) -> UnsafePointer<Int32>
// CHECK: bb0([[INDEX:%.*]] : $Int32, [[SELF:%.*]] : $A):
// CHECK:   [[BASE:%.*]] = struct_extract [[SELF]] : $A, #A.base
// CHECK:   [[T0:%.*]] = struct_extract [[BASE]] : $UnsafeMutablePointer<Int32>, #UnsafeMutablePointer._rawValue
// CHECK:   [[T1:%.*]] = struct $UnsafePointer<Int32> ([[T0]] : $Builtin.RawPointer)
// CHECK:   return [[T1]] : $UnsafePointer<Int32>

// CHECK-LABEL: sil hidden @_TFV10addressors1Aau9subscriptFVs5Int32S1_ : $@convention(method) (Int32, @inout A) -> UnsafeMutablePointer<Int32>
// CHECK: bb0([[INDEX:%.*]] : $Int32, [[SELF:%.*]] : $*A):
// CHECK:   [[T0:%.*]] = struct_element_addr [[SELF]] : $*A, #A.base
// CHECK:   [[BASE:%.*]] = load [[T0]] : $*UnsafeMutablePointer<Int32>
// CHECK:   return [[BASE]] : $UnsafeMutablePointer<Int32>

// CHECK-LABEL: sil hidden @_TF10addressors5test0FT_T_ : $@convention(thin) () -> () {
func test0() {
// CHECK: [[A:%.*]] = alloc_stack $A
// CHECK: [[T0:%.*]] = function_ref @_TFV10addressors1AC
// CHECK: [[T1:%.*]] = metatype $@thin A.Type
// CHECK: [[AVAL:%.*]] = apply [[T0]]([[T1]]) 
// CHECK: store [[AVAL]] to [[A]]
  var a = A()

// CHECK: [[T0:%.*]] = function_ref @_TFV10addressors1Alu9subscriptFVs5Int32S1_ :
// CHECK: [[T1:%.*]] = apply [[T0]]({{%.*}}, [[AVAL]])
// CHECK: [[T2:%.*]] = struct_extract [[T1]] : $UnsafePointer<Int32>, #UnsafePointer._rawValue
// CHECK: [[T3:%.*]] = pointer_to_address [[T2]] : $Builtin.RawPointer to $*Int32
// CHECK: [[Z:%.*]] = load [[T3]] : $*Int32
  let z = a[10]

// CHECK: [[T0:%.*]] = function_ref @_TFV10addressors1Aau9subscriptFVs5Int32S1_ :
// CHECK: [[T1:%.*]] = apply [[T0]]({{%.*}}, [[A]])
// CHECK: [[T2:%.*]] = struct_extract [[T1]] : $UnsafeMutablePointer<Int32>, #UnsafeMutablePointer._rawValue
// CHECK: [[T3:%.*]] = pointer_to_address [[T2]] : $Builtin.RawPointer to $*Int32
// CHECK: load
// CHECK: sadd_with_overflow_Int{{32|64}}
// CHECK: store {{%.*}} to [[T3]]
  a[5] += z

// CHECK: [[T0:%.*]] = function_ref @_TFV10addressors1Aau9subscriptFVs5Int32S1_ :
// CHECK: [[T1:%.*]] = apply [[T0]]({{%.*}}, [[A]])
// CHECK: [[T2:%.*]] = struct_extract [[T1]] : $UnsafeMutablePointer<Int32>, #UnsafeMutablePointer._rawValue
// CHECK: [[T3:%.*]] = pointer_to_address [[T2]] : $Builtin.RawPointer to $*Int32
// CHECK: store {{%.*}} to [[T3]]
  a[3] = 6
}

// CHECK-LABEL: sil hidden @_TF10addressors5test1FT_Vs5Int32 : $@convention(thin) () -> Int32
func test1() -> Int32 {
// CHECK: [[CTOR:%.*]] = function_ref @_TFV10addressors1AC
// CHECK: [[T0:%.*]] = metatype $@thin A.Type
// CHECK: [[A:%.*]] = apply [[CTOR]]([[T0]]) : $@convention(thin) (@thin A.Type) -> A
// CHECK: [[ACCESSOR:%.*]] = function_ref @_TFV10addressors1Alu9subscriptFVs5Int32S1_ : $@convention(method) (Int32, A) -> UnsafePointer<Int32>
// CHECK: [[PTR:%.*]] = apply [[ACCESSOR]]({{%.*}}, [[A]]) : $@convention(method) (Int32, A) -> UnsafePointer<Int32>
// CHECK: [[T0:%.*]] = struct_extract [[PTR]] : $UnsafePointer<Int32>, #UnsafePointer._rawValue
// CHECK: [[T1:%.*]] = pointer_to_address [[T0]] : $Builtin.RawPointer to $*Int32
// CHECK: [[T2:%.*]] = load [[T1]] : $*Int32
// CHECK: return [[T2]] : $Int32
  return A()[0]
}

let uninitAddr = UnsafeMutablePointer<Int32>(allocatingCapacity: 1)
var global: Int32 {
  unsafeAddress {
    return UnsafePointer(uninitAddr)
  }
// CHECK: sil hidden @_TF10addressorslu6globalVs5Int32 : $@convention(thin) () -> UnsafePointer<Int32> {
// CHECK:   [[T0:%.*]] = global_addr @_Tv10addressors10uninitAddrGSpVs5Int32_ : $*UnsafeMutablePointer<Int32>
// CHECK:   [[T1:%.*]] = load [[T0]] : $*UnsafeMutablePointer<Int32>
// CHECK:   [[T2:%.*]] = struct_extract [[T1]] : $UnsafeMutablePointer<Int32>, #UnsafeMutablePointer._rawValue
// CHECK:   [[T3:%.*]] = struct $UnsafePointer<Int32> ([[T2]] : $Builtin.RawPointer)
// CHECK:   return [[T3]] : $UnsafePointer<Int32>
}

func test_global() -> Int32 {
  return global
}
// CHECK: sil hidden @_TF10addressors11test_globalFT_Vs5Int32 : $@convention(thin) () -> Int32 {
// CHECK:   [[T0:%.*]] = function_ref @_TF10addressorslu6globalVs5Int32 : $@convention(thin) () -> UnsafePointer<Int32>
// CHECK:   [[T1:%.*]] = apply [[T0]]() : $@convention(thin) () -> UnsafePointer<Int32>
// CHECK:   [[T2:%.*]] = struct_extract [[T1]] : $UnsafePointer<Int32>, #UnsafePointer._rawValue
// CHECK:   [[T3:%.*]] = pointer_to_address [[T2]] : $Builtin.RawPointer to $*Int32
// CHECK:   [[T4:%.*]] = load [[T3]] : $*Int32
// CHECK:   return [[T4]] : $Int32

// Test that having generated trivial accessors for something because
// of protocol conformance doesn't force us down inefficient access paths.
protocol Subscriptable {
  subscript(i: Int32) -> Int32 { get set }
}

struct B : Subscriptable {
  subscript(i: Int32) -> Int32 {
    unsafeAddress { return nil }
    unsafeMutableAddress { return nil }
  }
}

// CHECK: sil hidden @_TF10addressors6test_BFRVS_1BT_ : $@convention(thin) (@inout B) -> () {
// CHECK: bb0([[B:%.*]] : $*B):
// CHECK:   [[T0:%.*]] = integer_literal $Builtin.Int32, 0
// CHECK:   [[INDEX:%.*]] = struct $Int32 ([[T0]] : $Builtin.Int32)
// CHECK:   [[RHS:%.*]] = integer_literal $Builtin.Int32, 7
// CHECK:   [[T0:%.*]] = function_ref @_TFV10addressors1Bau9subscriptFVs5Int32S1_
// CHECK:   [[PTR:%.*]] = apply [[T0]]([[INDEX]], [[B]])
// CHECK:   [[T0:%.*]] = struct_extract [[PTR]] : $UnsafeMutablePointer<Int32>,
// CHECK:   [[ADDR:%.*]] = pointer_to_address [[T0]] : $Builtin.RawPointer to $*Int32
// Accept either of struct_extract+load or load+struct_element_addr.
// CHECK:   load
// CHECK:   [[T1:%.*]] = builtin "or_Int32"
// CHECK:   [[T2:%.*]] = struct $Int32 ([[T1]] : $Builtin.Int32)
// CHECK:   store [[T2]] to [[ADDR]] : $*Int32
func test_B(b: inout B) {
  b[0] |= 7
}

// Test that we handle abstraction difference.
struct CArray<T> {
  var storage: UnsafeMutablePointer<T> = nil
  subscript(index: Int) -> T {
    unsafeAddress { return UnsafePointer(storage) + index }
    unsafeMutableAddress { return storage + index }
  }
}

func id_int(i: Int32) -> Int32 { return i }

// CHECK-LABEL: sil hidden @_TF10addressors11test_carrayFRGVS_6CArrayFVs5Int32S1__S1_ : $@convention(thin) (@inout CArray<Int32 -> Int32>) -> Int32 {
// CHECK: bb0([[ARRAY:%.*]] : $*CArray<Int32 -> Int32>):
func test_carray(array: inout CArray<Int32 -> Int32>) -> Int32 {
// CHECK:   [[T0:%.*]] = function_ref @_TFV10addressors6CArrayau9subscriptFSix :
// CHECK:   [[T1:%.*]] = apply [[T0]]<Int32 -> Int32>({{%.*}}, [[ARRAY]])
// CHECK:   [[T2:%.*]] = struct_extract [[T1]] : $UnsafeMutablePointer<Int32 -> Int32>, #UnsafeMutablePointer._rawValue
// CHECK:   [[T3:%.*]] = pointer_to_address [[T2]] : $Builtin.RawPointer to $*@callee_owned (@in Int32) -> @out Int32
// CHECK:   store {{%.*}} to [[T3]] :
  array[0] = id_int

// CHECK:   [[T0:%.*]] = load [[ARRAY]]
// CHECK:   [[T1:%.*]] = function_ref @_TFV10addressors6CArraylu9subscriptFSix :
// CHECK:   [[T2:%.*]] = apply [[T1]]<Int32 -> Int32>({{%.*}}, [[T0]])
// CHECK:   [[T3:%.*]] = struct_extract [[T2]] : $UnsafePointer<Int32 -> Int32>, #UnsafePointer._rawValue
// CHECK:   [[T4:%.*]] = pointer_to_address [[T3]] : $Builtin.RawPointer to $*@callee_owned (@in Int32) -> @out Int32
// CHECK:   [[T5:%.*]] = load [[T4]]
  return array[1](5)
}

// rdar://17270560, redux
struct D : Subscriptable {
  subscript(i: Int32) -> Int32 {
    get { return i }
    unsafeMutableAddress { return nil }
  }
}
// Setter.
// SILGEN-LABEL: sil hidden [transparent] @_TFV10addressors1Ds9subscriptFVs5Int32S1_
// SILGEN: bb0([[VALUE:%.*]] : $Int32, [[I:%.*]] : $Int32, [[SELF:%.*]] : $*D):
// SILGEN:   debug_value [[VALUE]] : $Int32
// SILGEN:   debug_value [[I]] : $Int32
// SILGEN:   [[BOX:%.*]] = alloc_box $D
// SILGEN:   [[PB:%.*]] = project_box [[BOX]]
// SILGEN:   copy_addr [[SELF]] to [initialization] [[PB]] : $*D
// SILGEN:   [[T0:%.*]] = function_ref @_TFV10addressors1Dau9subscriptFVs5Int32S1_{{.*}}
// SILGEN:   [[PTR:%.*]] = apply [[T0]]([[I]], [[PB]])
// SILGEN:   [[T0:%.*]] = struct_extract [[PTR]] : $UnsafeMutablePointer<Int32>,
// SILGEN:   [[ADDR:%.*]] = pointer_to_address [[T0]] : $Builtin.RawPointer to $*Int32
// SILGEN:   assign [[VALUE]] to [[ADDR]] : $*Int32

// materializeForSet.
// SILGEN: sil hidden [transparent] @_TFV10addressors1Dm9subscriptFVs5Int32S1_
// SILGEN: bb0([[BUFFER:%.*]] : $Builtin.RawPointer, [[STORAGE:%.*]] : $*Builtin.UnsafeValueBuffer, [[I:%.*]] : $Int32, [[SELF:%.*]] : $*D):
// SILGEN:   [[T0:%.*]] = function_ref @_TFV10addressors1Dau9subscriptFVs5Int32S1_
// SILGEN:   [[PTR:%.*]] = apply [[T0]]([[I]], [[SELF]])
// SILGEN:   [[ADDR_TMP:%.*]] = struct_extract [[PTR]] : $UnsafeMutablePointer<Int32>,
// SILGEN:   [[ADDR:%.*]] = pointer_to_address [[ADDR_TMP]]
// SILGEN:   [[PTR:%.*]] = address_to_pointer [[ADDR]]
// SILGEN:   [[OPT:%.*]] = enum $Optional<@convention(thin) (Builtin.RawPointer, inout Builtin.UnsafeValueBuffer, inout D, @thick D.Type) -> ()>, #Optional.none!enumelt
// SILGEN:   [[T2:%.*]] = tuple ([[PTR]] : $Builtin.RawPointer, [[OPT]] : $Optional<@convention(thin) (Builtin.RawPointer, inout Builtin.UnsafeValueBuffer, inout D, @thick D.Type) -> ()>)
// SILGEN:   return [[T2]] :

func make_int() -> Int32 { return 0 }
func take_int_inout(value: inout Int32) {}

// CHECK-LABEL: sil hidden @_TF10addressors6test_dFRVS_1DVs5Int32 : $@convention(thin) (@inout D) -> Int32
// CHECK: bb0([[ARRAY:%.*]] : $*D):
func test_d(array: inout D) -> Int32 {
// CHECK:   [[T0:%.*]] = function_ref @_TF10addressors8make_intFT_Vs5Int32
// CHECK:   [[V:%.*]] = apply [[T0]]()
// CHECK:   [[T0:%.*]] = function_ref @_TFV10addressors1Dau9subscriptFVs5Int32S1_
// CHECK:   [[T1:%.*]] = apply [[T0]]({{%.*}}, [[ARRAY]])
// CHECK:   [[T2:%.*]] = struct_extract [[T1]] : $UnsafeMutablePointer<Int32>,
// CHECK:   [[ADDR:%.*]] = pointer_to_address [[T2]] : $Builtin.RawPointer to $*Int32
// CHECK:   store [[V]] to [[ADDR]] : $*Int32
  array[0] = make_int()

// CHECK:   [[FN:%.*]] = function_ref @_TF10addressors14take_int_inoutFRVs5Int32T_
// CHECK:   [[T0:%.*]] = function_ref @_TFV10addressors1Dau9subscriptFVs5Int32S1_
// CHECK:   [[T1:%.*]] = apply [[T0]]({{%.*}}, [[ARRAY]])
// CHECK:   [[T2:%.*]] = struct_extract [[T1]] : $UnsafeMutablePointer<Int32>,
// CHECK:   [[ADDR:%.*]] = pointer_to_address [[T2]] : $Builtin.RawPointer to $*Int32
// CHECK:   apply [[FN]]([[ADDR]])
  take_int_inout(&array[1])

// CHECK:   [[T0:%.*]] = load [[ARRAY]]
// CHECK:   [[T1:%.*]] = function_ref @_TFV10addressors1Dg9subscriptFVs5Int32S1_ 
// CHECK:   [[T2:%.*]] = apply [[T1]]({{%.*}}, [[T0]])
// CHECK:   return [[T2]]
  return array[2]
}

struct E {
  var value: Int32 {
    unsafeAddress { return nil }
    nonmutating unsafeMutableAddress { return nil }
  }
}

// CHECK-LABEL: sil hidden @_TF10addressors6test_eFVS_1ET_
// CHECK: bb0([[E:%.*]] : $E):
// CHECK:   [[T0:%.*]] = function_ref @_TFV10addressors1Eau5valueVs5Int32
// CHECK:   [[T1:%.*]] = apply [[T0]]([[E]])
// CHECK:   [[T2:%.*]] = struct_extract [[T1]]
// CHECK:   [[T3:%.*]] = pointer_to_address [[T2]]
// CHECK:   store {{%.*}} to [[T3]] : $*Int32
func test_e(e: E) {
  e.value = 0
}

class F {
  var data: UnsafeMutablePointer<Int32> = UnsafeMutablePointer(allocatingCapacity: 100)

  final var value: Int32 {
    addressWithNativeOwner {
      return (UnsafePointer(data), Builtin.castToNativeObject(self))
    }
    mutableAddressWithNativeOwner {
      return (data, Builtin.castToNativeObject(self))
    }
  }
}

// CHECK: sil hidden @_TFC10addressors1Flo5valueVs5Int32 : $@convention(method) (@guaranteed F) -> (UnsafePointer<Int32>, @owned Builtin.NativeObject) {
// CHECK: sil hidden @_TFC10addressors1Fao5valueVs5Int32 : $@convention(method) (@guaranteed F) -> (UnsafeMutablePointer<Int32>, @owned Builtin.NativeObject) {

func test_f0(f: F) -> Int32 {
  return f.value
}
// CHECK: sil hidden @_TF10addressors7test_f0FCS_1FVs5Int32 : $@convention(thin) (@owned F) -> Int32 {
// CHECK: bb0([[SELF:%0]] : $F):
// CHECK:   [[ADDRESSOR:%.*]] = function_ref @_TFC10addressors1Flo5valueVs5Int32 : $@convention(method) (@guaranteed F) -> (UnsafePointer<Int32>, @owned Builtin.NativeObject)
// CHECK:   [[T0:%.*]] = apply [[ADDRESSOR]]([[SELF]])
// CHECK:   [[PTR:%.*]] = tuple_extract [[T0]] : $(UnsafePointer<Int32>, Builtin.NativeObject), 0
// CHECK:   [[OWNER:%.*]] = tuple_extract [[T0]] : $(UnsafePointer<Int32>, Builtin.NativeObject), 1
// CHECK:   [[T0:%.*]] = struct_extract [[PTR]]
// CHECK:   [[T1:%.*]] = pointer_to_address [[T0]] : $Builtin.RawPointer to $*Int32
// CHECK:   [[T2:%.*]] = mark_dependence [[T1]] : $*Int32 on [[OWNER]] : $Builtin.NativeObject
// CHECK:   [[VALUE:%.*]] = load [[T2]] : $*Int32
// CHECK:   strong_release [[OWNER]] : $Builtin.NativeObject
// CHECK:   strong_release [[SELF]] : $F
// CHECK:   return [[VALUE]] : $Int32

func test_f1(f: F) {
  f.value = 14
}
// CHECK: sil hidden @_TF10addressors7test_f1FCS_1FT_ : $@convention(thin) (@owned F) -> () {
// CHECK: bb0([[SELF:%0]] : $F):
// CHECK:   [[T0:%.*]] = integer_literal $Builtin.Int32, 14
// CHECK:   [[VALUE:%.*]] = struct $Int32 ([[T0]] : $Builtin.Int32)
// CHECK:   [[ADDRESSOR:%.*]] = function_ref @_TFC10addressors1Fao5valueVs5Int32 : $@convention(method) (@guaranteed F) -> (UnsafeMutablePointer<Int32>, @owned Builtin.NativeObject)
// CHECK:   [[T0:%.*]] = apply [[ADDRESSOR]]([[SELF]])
// CHECK:   [[PTR:%.*]] = tuple_extract [[T0]] : $(UnsafeMutablePointer<Int32>, Builtin.NativeObject), 0
// CHECK:   [[OWNER:%.*]] = tuple_extract [[T0]] : $(UnsafeMutablePointer<Int32>, Builtin.NativeObject), 1
// CHECK:   [[T0:%.*]] = struct_extract [[PTR]]
// CHECK:   [[T1:%.*]] = pointer_to_address [[T0]] : $Builtin.RawPointer to $*Int32
// CHECK:   [[T2:%.*]] = mark_dependence [[T1]] : $*Int32 on [[OWNER]] : $Builtin.NativeObject
// CHECK:   store [[VALUE]] to [[T2]] : $*Int32
// CHECK:   strong_release [[OWNER]] : $Builtin.NativeObject
// CHECK:   strong_release [[SELF]] : $F

class G {
  var data: UnsafeMutablePointer<Int32> = UnsafeMutablePointer(allocatingCapacity: 100)

  var value: Int32 {
    addressWithNativeOwner {
      return (UnsafePointer(data), Builtin.castToNativeObject(self))
    }
    mutableAddressWithNativeOwner {
      return (data, Builtin.castToNativeObject(self))
    }
  }
}
// CHECK: sil hidden [transparent] @_TFC10addressors1Gg5valueVs5Int32 : $@convention(method) (@guaranteed G) -> Int32 {
// CHECK: bb0([[SELF:%0]] : $G):
// CHECK:   [[ADDRESSOR:%.*]] = function_ref @_TFC10addressors1Glo5valueVs5Int32 : $@convention(method) (@guaranteed G) -> (UnsafePointer<Int32>, @owned Builtin.NativeObject)
// CHECK:   [[T0:%.*]] = apply [[ADDRESSOR]]([[SELF]])
// CHECK:   [[PTR:%.*]] = tuple_extract [[T0]] : $(UnsafePointer<Int32>, Builtin.NativeObject), 0
// CHECK:   [[OWNER:%.*]] = tuple_extract [[T0]] : $(UnsafePointer<Int32>, Builtin.NativeObject), 1
// CHECK:   [[T0:%.*]] = struct_extract [[PTR]]
// CHECK:   [[T1:%.*]] = pointer_to_address [[T0]] : $Builtin.RawPointer to $*Int32
// CHECK:   [[T2:%.*]] = mark_dependence [[T1]] : $*Int32 on [[OWNER]] : $Builtin.NativeObject
// CHECK:   [[VALUE:%.*]] = load [[T2]] : $*Int32
// CHECK:   strong_release [[OWNER]] : $Builtin.NativeObject
// CHECK:   return [[VALUE]] : $Int32

// CHECK: sil hidden [transparent] @_TFC10addressors1Gs5valueVs5Int32 : $@convention(method) (Int32, @guaranteed G) -> () {
// CHECK: bb0([[VALUE:%0]] : $Int32, [[SELF:%1]] : $G):
// CHECK:   [[ADDRESSOR:%.*]] = function_ref @_TFC10addressors1Gao5valueVs5Int32 : $@convention(method) (@guaranteed G) -> (UnsafeMutablePointer<Int32>, @owned Builtin.NativeObject)
// CHECK:   [[T0:%.*]] = apply [[ADDRESSOR]]([[SELF]])
// CHECK:   [[PTR:%.*]] = tuple_extract [[T0]] : $(UnsafeMutablePointer<Int32>, Builtin.NativeObject), 0
// CHECK:   [[OWNER:%.*]] = tuple_extract [[T0]] : $(UnsafeMutablePointer<Int32>, Builtin.NativeObject), 1
// CHECK:   [[T0:%.*]] = struct_extract [[PTR]]
// CHECK:   [[T1:%.*]] = pointer_to_address [[T0]] : $Builtin.RawPointer to $*Int32
// CHECK:   [[T2:%.*]] = mark_dependence [[T1]] : $*Int32 on [[OWNER]] : $Builtin.NativeObject
// CHECK:   store [[VALUE]] to [[T2]] : $*Int32
// CHECK:   strong_release [[OWNER]] : $Builtin.NativeObject

//   materializeForSet for G.value
// CHECK-LABEL: sil hidden [transparent] @_TFC10addressors1Gm5valueVs5Int32 : $@convention(method) (Builtin.RawPointer, @inout Builtin.UnsafeValueBuffer, @guaranteed G) -> (Builtin.RawPointer, Optional<@convention(thin) (Builtin.RawPointer, inout Builtin.UnsafeValueBuffer, inout G, @thick G.Type) -> ()>) {
// CHECK: bb0([[BUFFER:%0]] : $Builtin.RawPointer, [[STORAGE:%1]] : $*Builtin.UnsafeValueBuffer, [[SELF:%2]] : $G):
//   Call the addressor.
// CHECK:   [[ADDRESSOR:%.*]] = function_ref @_TFC10addressors1Gao5valueVs5Int32 : $@convention(method) (@guaranteed G) -> (UnsafeMutablePointer<Int32>, @owned Builtin.NativeObject)
// CHECK:   [[T0:%.*]] = apply [[ADDRESSOR]]([[SELF]])
// CHECK:   [[T1:%.*]] = tuple_extract [[T0]] : $(UnsafeMutablePointer<Int32>, Builtin.NativeObject), 0
// CHECK:   [[T2:%.*]] = tuple_extract [[T0]] : $(UnsafeMutablePointer<Int32>, Builtin.NativeObject), 1
//   Get the address.
// CHECK:   [[PTR:%.*]] = struct_extract [[T1]] : $UnsafeMutablePointer<Int32>, #UnsafeMutablePointer._rawValue
// CHECK:   [[ADDR_TMP:%.*]] = pointer_to_address [[PTR]]
// CHECK:   [[ADDR:%.*]] = mark_dependence [[ADDR_TMP]] : $*Int32 on [[T2]]
//   Initialize the callback storage with the owner.
// CHECK:   [[T0:%.*]] = alloc_value_buffer $Builtin.NativeObject in [[STORAGE]] : $*Builtin.UnsafeValueBuffer
// CHECK:   store [[T2]] to [[T0]] : $*Builtin.NativeObject
// CHECK:   [[PTR:%.*]] = address_to_pointer [[ADDR]]
//   Set up the callback.
<<<<<<< HEAD
// CHECK:   [[CALLBACK_FN:%.*]] = function_ref @_TFFC10addressors1Gm5valueVs5Int32U_XfTBpRBBRS0_XMTS0__T_ :
// CHECK:   [[CALLBACK:%.*]] = enum $Optional<{{.*}}>, #Optional.some!enumelt.1, [[CALLBACK_FN]]
=======
// CHECK:   [[CALLBACK_FN:%.*]] = function_ref @_TFFC10addressors1Gm5valueVs5Int32U_T_ :
// CHECK:   [[CALLBACK:%.*]] = enum $Optional<{{.*}}>, #Optional.Some!enumelt.1, [[CALLBACK_FN]]
>>>>>>> 4b86ad2d
//   Epilogue.
// CHECK:   [[RESULT:%.*]] = tuple ([[PTR]] : $Builtin.RawPointer, [[CALLBACK]] : $Optional<@convention(thin) (Builtin.RawPointer, inout Builtin.UnsafeValueBuffer, inout G, @thick G.Type) -> ()>)
// CHECK:   return [[RESULT]]

//   materializeForSet callback for G.value
// CHECK-LABEL: sil hidden [transparent] @_TFFC10addressors1Gm5valueVs5Int32U_T_ : $@convention(thin) (Builtin.RawPointer, @inout Builtin.UnsafeValueBuffer, @inout G, @thick G.Type) -> () {
// CHECK: bb0([[BUFFER:%0]] : $Builtin.RawPointer, [[STORAGE:%1]] : $*Builtin.UnsafeValueBuffer, [[SELF:%2]] : $*G, [[SELFTYPE:%3]] : $@thick G.Type):
// CHECK:   [[T0:%.*]] = project_value_buffer $Builtin.NativeObject in [[STORAGE]] : $*Builtin.UnsafeValueBuffer
// CHECK:   [[OWNER:%.*]] = load [[T0]]
// CHECK:   strong_release [[OWNER]] : $Builtin.NativeObject
// CHECK:   dealloc_value_buffer $Builtin.NativeObject in [[STORAGE]] : $*Builtin.UnsafeValueBuffer

class H {
  var data: UnsafeMutablePointer<Int32> = UnsafeMutablePointer(allocatingCapacity: 100)

  final var value: Int32 {
    addressWithPinnedNativeOwner {
      return (UnsafePointer(data), Builtin.tryPin(Builtin.castToNativeObject(self)))
    }
    mutableAddressWithPinnedNativeOwner {
      return (data, Builtin.tryPin(Builtin.castToNativeObject(self)))
    }
  }
}

// CHECK-LABEL: sil hidden @_TFC10addressors1Hlp5valueVs5Int32 : $@convention(method) (@guaranteed H) -> (UnsafePointer<Int32>, @owned Optional<Builtin.NativeObject>) {
// CHECK-LABEL: sil hidden @_TFC10addressors1Hap5valueVs5Int32 : $@convention(method) (@guaranteed H) -> (UnsafeMutablePointer<Int32>, @owned Optional<Builtin.NativeObject>) {

func test_h0(f: H) -> Int32 {
  return f.value
}
// CHECK-LABEL: sil hidden @_TF10addressors7test_h0FCS_1HVs5Int32 : $@convention(thin) (@owned H) -> Int32 {
// CHECK: bb0([[SELF:%0]] : $H):
// CHECK:   [[ADDRESSOR:%.*]] = function_ref @_TFC10addressors1Hlp5valueVs5Int32 : $@convention(method) (@guaranteed H) -> (UnsafePointer<Int32>, @owned Optional<Builtin.NativeObject>)
// CHECK:   [[T0:%.*]] = apply [[ADDRESSOR]]([[SELF]])
// CHECK:   [[PTR:%.*]] = tuple_extract [[T0]] : $(UnsafePointer<Int32>, Optional<Builtin.NativeObject>), 0
// CHECK:   [[OWNER:%.*]] = tuple_extract [[T0]] : $(UnsafePointer<Int32>, Optional<Builtin.NativeObject>), 1
// CHECK:   [[T0:%.*]] = struct_extract [[PTR]]
// CHECK:   [[T1:%.*]] = pointer_to_address [[T0]] : $Builtin.RawPointer to $*Int32
// CHECK:   [[T2:%.*]] = mark_dependence [[T1]] : $*Int32 on [[OWNER]] : $Optional<Builtin.NativeObject>
// CHECK:   [[VALUE:%.*]] = load [[T2]] : $*Int32
// CHECK:   strong_unpin [[OWNER]] : $Optional<Builtin.NativeObject>
// CHECK:   strong_release [[SELF]] : $H
// CHECK:   return [[VALUE]] : $Int32

func test_h1(f: H) {
  f.value = 14
}
// CHECK: sil hidden @_TF10addressors7test_h1FCS_1HT_ : $@convention(thin) (@owned H) -> () {
// CHECK: bb0([[SELF:%0]] : $H):
// CHECK:   [[T0:%.*]] = integer_literal $Builtin.Int32, 14
// CHECK:   [[VALUE:%.*]] = struct $Int32 ([[T0]] : $Builtin.Int32)
// CHECK:   [[ADDRESSOR:%.*]] = function_ref @_TFC10addressors1Hap5valueVs5Int32 : $@convention(method) (@guaranteed H) -> (UnsafeMutablePointer<Int32>, @owned Optional<Builtin.NativeObject>)
// CHECK:   [[T0:%.*]] = apply [[ADDRESSOR]]([[SELF]])
// CHECK:   [[PTR:%.*]] = tuple_extract [[T0]] : $(UnsafeMutablePointer<Int32>, Optional<Builtin.NativeObject>), 0
// CHECK:   [[OWNER:%.*]] = tuple_extract [[T0]] : $(UnsafeMutablePointer<Int32>, Optional<Builtin.NativeObject>), 1
// CHECK:   [[T0:%.*]] = struct_extract [[PTR]]
// CHECK:   [[T1:%.*]] = pointer_to_address [[T0]] : $Builtin.RawPointer to $*Int32
// CHECK:   [[T2:%.*]] = mark_dependence [[T1]] : $*Int32 on [[OWNER]] : $Optional<Builtin.NativeObject>
// CHECK:   store [[VALUE]] to [[T2]] : $*Int32
// CHECK:   strong_unpin [[OWNER]] : $Optional<Builtin.NativeObject>
// CHECK:   strong_release [[SELF]] : $H

class I {
  var data: UnsafeMutablePointer<Int32> = UnsafeMutablePointer(allocatingCapacity: 100)

  var value: Int32 {
    addressWithPinnedNativeOwner {
      return (UnsafePointer(data), Builtin.tryPin(Builtin.castToNativeObject(self)))
    }
    mutableAddressWithPinnedNativeOwner {
      return (data, Builtin.tryPin(Builtin.castToNativeObject(self)))
    }
  }
}
// CHECK-LABEL: sil hidden [transparent] @_TFC10addressors1Ig5valueVs5Int32 : $@convention(method) (@guaranteed I) -> Int32 {
// CHECK: bb0([[SELF:%0]] : $I):
// CHECK:   [[ADDRESSOR:%.*]] = function_ref @_TFC10addressors1Ilp5valueVs5Int32 : $@convention(method) (@guaranteed I) -> (UnsafePointer<Int32>, @owned Optional<Builtin.NativeObject>)
// CHECK:   [[T0:%.*]] = apply [[ADDRESSOR]]([[SELF]])
// CHECK:   [[PTR:%.*]] = tuple_extract [[T0]] : $(UnsafePointer<Int32>, Optional<Builtin.NativeObject>), 0
// CHECK:   [[OWNER:%.*]] = tuple_extract [[T0]] : $(UnsafePointer<Int32>, Optional<Builtin.NativeObject>), 1
// CHECK:   [[T0:%.*]] = struct_extract [[PTR]]
// CHECK:   [[T1:%.*]] = pointer_to_address [[T0]] : $Builtin.RawPointer to $*Int32
// CHECK:   [[T2:%.*]] = mark_dependence [[T1]] : $*Int32 on [[OWNER]] : $Optional<Builtin.NativeObject>
// CHECK:   [[VALUE:%.*]] = load [[T2]] : $*Int32
// CHECK:   strong_unpin [[OWNER]] : $Optional<Builtin.NativeObject>
// CHECK:   return [[VALUE]] : $Int32

// CHECK-LABEL: sil hidden [transparent] @_TFC10addressors1Is5valueVs5Int32 : $@convention(method) (Int32, @guaranteed I) -> () {
// CHECK: bb0([[VALUE:%0]] : $Int32, [[SELF:%1]] : $I):
// CHECK:   [[ADDRESSOR:%.*]] = function_ref @_TFC10addressors1Iap5valueVs5Int32 : $@convention(method) (@guaranteed I) -> (UnsafeMutablePointer<Int32>, @owned Optional<Builtin.NativeObject>)
// CHECK:   [[T0:%.*]] = apply [[ADDRESSOR]]([[SELF]])
// CHECK:   [[PTR:%.*]] = tuple_extract [[T0]] : $(UnsafeMutablePointer<Int32>, Optional<Builtin.NativeObject>), 0
// CHECK:   [[OWNER:%.*]] = tuple_extract [[T0]] : $(UnsafeMutablePointer<Int32>, Optional<Builtin.NativeObject>), 1
// CHECK:   [[T0:%.*]] = struct_extract [[PTR]]
// CHECK:   [[T1:%.*]] = pointer_to_address [[T0]] : $Builtin.RawPointer to $*Int32
// CHECK:   [[T2:%.*]] = mark_dependence [[T1]] : $*Int32 on [[OWNER]] : $Optional<Builtin.NativeObject>
// CHECK:   store [[VALUE]] to [[T2]] : $*Int32
// CHECK:   strong_unpin [[OWNER]] : $Optional<Builtin.NativeObject>

// CHECK-LABEL: sil hidden [transparent] @_TFC10addressors1Im5valueVs5Int32 : $@convention(method) (Builtin.RawPointer, @inout Builtin.UnsafeValueBuffer, @guaranteed I) -> (Builtin.RawPointer, Optional<@convention(thin) (Builtin.RawPointer, inout Builtin.UnsafeValueBuffer, inout I, @thick I.Type) -> ()>) {
// CHECK: bb0([[BUFFER:%0]] : $Builtin.RawPointer, [[STORAGE:%1]] : $*Builtin.UnsafeValueBuffer, [[SELF:%2]] : $I):
//   Call the addressor.
// CHECK:   [[ADDRESSOR:%.*]] = function_ref @_TFC10addressors1Iap5valueVs5Int32 : $@convention(method) (@guaranteed I) -> (UnsafeMutablePointer<Int32>, @owned Optional<Builtin.NativeObject>)
// CHECK:   [[T0:%.*]] = apply [[ADDRESSOR]]([[SELF]])
// CHECK:   [[T1:%.*]] = tuple_extract [[T0]] : $(UnsafeMutablePointer<Int32>, Optional<Builtin.NativeObject>), 0
// CHECK:   [[T2:%.*]] = tuple_extract [[T0]] : $(UnsafeMutablePointer<Int32>, Optional<Builtin.NativeObject>), 1
//   Pull out the address.
// CHECK:   [[PTR:%.*]] = struct_extract [[T1]] : $UnsafeMutablePointer<Int32>, #UnsafeMutablePointer._rawValue
// CHECK:   [[ADDR_TMP:%.*]] = pointer_to_address [[PTR]]
// CHECK:   [[ADDR:%.*]] = mark_dependence [[ADDR_TMP]] : $*Int32 on [[T2]]
//   Initialize the callback storage with the owner.
// CHECK:   [[T0:%.*]] = alloc_value_buffer $Optional<Builtin.NativeObject> in [[STORAGE]] : $*Builtin.UnsafeValueBuffer
// CHECK:   store [[T2]] to [[T0]] : $*Optional<Builtin.NativeObject>
// CHECK:   [[PTR:%.*]] = address_to_pointer [[ADDR]]
//   Set up the callback.
<<<<<<< HEAD
// CHECK:   [[CALLBACK_FN:%.*]] = function_ref @_TFFC10addressors1Im5valueVs5Int32U_XfTBpRBBRS0_XMTS0__T_ :
// CHECK:   [[CALLBACK:%.*]] = enum $Optional<{{.*}}>, #Optional.some!enumelt.1, [[CALLBACK_FN]] 
=======
// CHECK:   [[CALLBACK_FN:%.*]] = function_ref @_TFFC10addressors1Im5valueVs5Int32U_T_ :
// CHECK:   [[CALLBACK:%.*]] = enum $Optional<{{.*}}>, #Optional.Some!enumelt.1, [[CALLBACK_FN]] 
>>>>>>> 4b86ad2d
//   Epilogue.
// CHECK:   [[RESULT:%.*]] = tuple ([[PTR]] : $Builtin.RawPointer, [[CALLBACK]] : $Optional<@convention(thin) (Builtin.RawPointer, inout Builtin.UnsafeValueBuffer, inout I, @thick I.Type) -> ()>)
// CHECK:   return [[RESULT]]

//   materializeForSet callback for I.value
// CHECK-LABEL: sil hidden [transparent] @_TFFC10addressors1Im5valueVs5Int32U_T_ : $@convention(thin) (Builtin.RawPointer, @inout Builtin.UnsafeValueBuffer, @inout I, @thick I.Type) -> () {
// CHECK: bb0([[BUFFER:%0]] : $Builtin.RawPointer, [[STORAGE:%1]] : $*Builtin.UnsafeValueBuffer, [[SELF:%2]] : $*I, [[SELFTYPE:%3]] : $@thick I.Type):
// CHECK:   [[T0:%.*]] = project_value_buffer $Optional<Builtin.NativeObject> in [[STORAGE]] : $*Builtin.UnsafeValueBuffer
// CHECK:   [[OWNER:%.*]] = load [[T0]]
// CHECK:   strong_unpin [[OWNER]] : $Optional<Builtin.NativeObject>
// CHECK:   dealloc_value_buffer $Optional<Builtin.NativeObject> in [[STORAGE]] : $*Builtin.UnsafeValueBuffer

struct RecInner {
  subscript(i: Int32) -> Int32 {
    mutating get { return i }
  }
}
struct RecMiddle {
  var inner: RecInner
}
class RecOuter {
  var data: UnsafeMutablePointer<RecMiddle> = UnsafeMutablePointer(allocatingCapacity: 100)
  final var middle: RecMiddle {
    addressWithPinnedNativeOwner {
      return (UnsafePointer(data), Builtin.tryPin(Builtin.castToNativeObject(self)))
    }
    mutableAddressWithPinnedNativeOwner {
      return (data, Builtin.tryPin(Builtin.castToNativeObject(self)))
    }
  }
}
func test_rec(outer: RecOuter) -> Int32 {
  return outer.middle.inner[0]
}
// This uses the mutable addressor.
// CHECK-LABEL: sil hidden @_TF10addressors8test_recFCS_8RecOuterVs5Int32 : $@convention(thin) (@owned RecOuter) -> Int32 {
// CHECK:   function_ref @_TFC10addressors8RecOuterap6middleVS_9RecMiddle
// CHECK:   struct_element_addr {{.*}} : $*RecMiddle, #RecMiddle.inner
// CHECK:   function_ref @_TFV10addressors8RecInnerg9subscriptFVs5Int32S1_ <|MERGE_RESOLUTION|>--- conflicted
+++ resolved
@@ -347,13 +347,8 @@
 // CHECK:   store [[T2]] to [[T0]] : $*Builtin.NativeObject
 // CHECK:   [[PTR:%.*]] = address_to_pointer [[ADDR]]
 //   Set up the callback.
-<<<<<<< HEAD
-// CHECK:   [[CALLBACK_FN:%.*]] = function_ref @_TFFC10addressors1Gm5valueVs5Int32U_XfTBpRBBRS0_XMTS0__T_ :
+// CHECK:   [[CALLBACK_FN:%.*]] = function_ref @_TFFC10addressors1Gm5valueVs5Int32U_T_ :
 // CHECK:   [[CALLBACK:%.*]] = enum $Optional<{{.*}}>, #Optional.some!enumelt.1, [[CALLBACK_FN]]
-=======
-// CHECK:   [[CALLBACK_FN:%.*]] = function_ref @_TFFC10addressors1Gm5valueVs5Int32U_T_ :
-// CHECK:   [[CALLBACK:%.*]] = enum $Optional<{{.*}}>, #Optional.Some!enumelt.1, [[CALLBACK_FN]]
->>>>>>> 4b86ad2d
 //   Epilogue.
 // CHECK:   [[RESULT:%.*]] = tuple ([[PTR]] : $Builtin.RawPointer, [[CALLBACK]] : $Optional<@convention(thin) (Builtin.RawPointer, inout Builtin.UnsafeValueBuffer, inout G, @thick G.Type) -> ()>)
 // CHECK:   return [[RESULT]]
@@ -470,13 +465,8 @@
 // CHECK:   store [[T2]] to [[T0]] : $*Optional<Builtin.NativeObject>
 // CHECK:   [[PTR:%.*]] = address_to_pointer [[ADDR]]
 //   Set up the callback.
-<<<<<<< HEAD
-// CHECK:   [[CALLBACK_FN:%.*]] = function_ref @_TFFC10addressors1Im5valueVs5Int32U_XfTBpRBBRS0_XMTS0__T_ :
+// CHECK:   [[CALLBACK_FN:%.*]] = function_ref @_TFFC10addressors1Im5valueVs5Int32U_T_ :
 // CHECK:   [[CALLBACK:%.*]] = enum $Optional<{{.*}}>, #Optional.some!enumelt.1, [[CALLBACK_FN]] 
-=======
-// CHECK:   [[CALLBACK_FN:%.*]] = function_ref @_TFFC10addressors1Im5valueVs5Int32U_T_ :
-// CHECK:   [[CALLBACK:%.*]] = enum $Optional<{{.*}}>, #Optional.Some!enumelt.1, [[CALLBACK_FN]] 
->>>>>>> 4b86ad2d
 //   Epilogue.
 // CHECK:   [[RESULT:%.*]] = tuple ([[PTR]] : $Builtin.RawPointer, [[CALLBACK]] : $Optional<@convention(thin) (Builtin.RawPointer, inout Builtin.UnsafeValueBuffer, inout I, @thick I.Type) -> ()>)
 // CHECK:   return [[RESULT]]
