//===--- LoggingWrappers.swift.gyb ----------------------------*- swift -*-===//
//
// This source file is part of the Swift.org open source project
//
// Copyright (c) 2014 - 2016 Apple Inc. and the Swift project authors
// Licensed under Apache License v2.0 with Runtime Library Exception
//
// See http://swift.org/LICENSE.txt for license information
// See http://swift.org/CONTRIBUTORS.txt for the list of Swift project authors
//
//===----------------------------------------------------------------------===//

%{
from gyb_stdlib_support import TRAVERSALS, collectionForTraversal
}%

import StdlibUnittest

public protocol Wrapper {
  associatedtype Base
  init(wrapping base: Base)
  var base: Base { get set }
}

public protocol LoggingType : Wrapper {
  associatedtype Log : AnyObject
}

extension LoggingType {
  public var log: Log.Type {
    return Log.self
  }
  
  public var selfType: Any.Type {
    return self.dynamicType
  }
}

//===----------------------------------------------------------------------===//
// Iterator
//===----------------------------------------------------------------------===//

public class IteratorLog {
  public static func dispatchTester<I : IteratorProtocol>(
    _ iterator: I
  ) -> LoggingIterator<LoggingIterator<I>> {
    return LoggingIterator(wrapping: LoggingIterator(wrapping: iterator))
  }
  public static var next = TypeIndexed(0)
}

public struct LoggingIterator<Base : IteratorProtocol>
  : IteratorProtocol, LoggingType {

  public typealias Log = IteratorLog
  
  public init(wrapping base: Base) {
    self.base = base
  }
  
  public mutating func next() -> Base.Element? {
    Log.next[selfType] += 1
    return base.next()
  }
  
  public var base: Base
}

//===----------------------------------------------------------------------===//
// Sequence and Collection logs
//===----------------------------------------------------------------------===//

public class SequenceLog {
  public static func dispatchTester<S : Sequence>(
    _ s: S
  ) -> LoggingSequence<LoggingSequence<S>> {
    return LoggingSequence(wrapping: LoggingSequence(wrapping: s))
  }
  public static var makeIterator = TypeIndexed(0)
  public static var underestimatedCount = TypeIndexed(0)
  public static var map = TypeIndexed(0)
  public static var filter = TypeIndexed(0)
  public static var forEach = TypeIndexed(0)
  public static var dropFirst = TypeIndexed(0)
  public static var dropLast = TypeIndexed(0)
  public static var prefixMaxLength = TypeIndexed(0)
  public static var suffixMaxLength = TypeIndexed(0)
  public static var split = TypeIndexed(0)
  public static var _customContainsEquatableElement = TypeIndexed(0)
  public static var _preprocessingPass = TypeIndexed(0)
  public static var _copyToNativeArrayBuffer = TypeIndexed(0)
  public static var _copyContents = TypeIndexed(0)
}

public class CollectionLog : SequenceLog {
  public class func dispatchTester<C : Collection>(
    _ c: C
  ) -> LoggingCollection<LoggingCollection<C>> {
    return LoggingCollection(wrapping: LoggingCollection(wrapping: c))
  }
  public static var startIndex = TypeIndexed(0)
  public static var endIndex = TypeIndexed(0)
  public static var subscriptIndex = TypeIndexed(0)
  public static var subscriptRange = TypeIndexed(0)
  public static var _failEarlyRangeCheckIndex = TypeIndexed(0)
  public static var _failEarlyRangeCheckRange = TypeIndexed(0)
  public static var successor = TypeIndexed(0)
  public static var formSuccessor = TypeIndexed(0)
  public static var indices = TypeIndexed(0)
  public static var prefixUpTo = TypeIndexed(0)
  public static var prefixThrough = TypeIndexed(0)
  public static var suffixFrom = TypeIndexed(0)
  public static var isEmpty = TypeIndexed(0)
  public static var count = TypeIndexed(0)
  public static var _customIndexOfEquatableElement = TypeIndexed(0)
  public static var first = TypeIndexed(0)
  public static var advance = TypeIndexed(0)
  public static var advanceLimit = TypeIndexed(0)
  public static var distance = TypeIndexed(0)
}

public class BidirectionalCollectionLog : SequenceLog {
  public class func dispatchTester<C : BidirectionalCollection>(
    _ c: C
  ) -> LoggingBidirectionalCollection<LoggingBidirectionalCollection<C>> {
    return LoggingBidirectionalCollection(
      wrapping: LoggingBidirectionalCollection(wrapping: c))
  }
  public static var predecessor = TypeIndexed(0)
  public static var formPredecessor = TypeIndexed(0)
  public static var last = TypeIndexed(0)
}

public class MutableCollectionLog : CollectionLog {
  public class func dispatchTester<C : MutableCollection>(
    _ c: C
  ) -> LoggingMutableCollection<LoggingMutableCollection<C>> {
    return LoggingMutableCollection(
      wrapping: LoggingMutableCollection(wrapping: c))
  }
  public static var subscriptIndexSet = TypeIndexed(0)
  public static var subscriptRangeSet = TypeIndexed(0)
  public static var _withUnsafeMutableBufferPointerIfSupported = TypeIndexed(0)
  public static var _withUnsafeMutableBufferPointerIfSupportedNonNilReturns =
    TypeIndexed(0)
}

/// Data container to keep track of how many times each `Base` type calls methods
/// of `RangeReplaceableCollection`.
///
/// Each static variable is a mapping of Type -> Number of calls.
public class RangeReplaceableCollectionLog : CollectionLog {
  public static var init_ = TypeIndexed(0)
  public static var initRepeating = TypeIndexed(0)
  public static var initWithSequence = TypeIndexed(0)

  public static var _customRemoveLast = TypeIndexed(0)
  public static var _customRemoveLastN = TypeIndexed(0)
  public static var append = TypeIndexed(0)
  public static var appendContentsOf = TypeIndexed(0)
  public static var insert = TypeIndexed(0)
  public static var insertContentsOf = TypeIndexed(0)
  public static var removeAll = TypeIndexed(0)
  public static var removeAt = TypeIndexed(0)
  public static var removeFirst = TypeIndexed(0)
  public static var removeFirstN = TypeIndexed(0)
  public static var removeSubrange = TypeIndexed(0)
  public static var replaceSubrange = TypeIndexed(0)
  public static var reserveCapacity = TypeIndexed(0)

  public class func dispatchTester<C : RangeReplaceableCollection>(
    _ rrc: C
  ) -> LoggingRangeReplaceableCollection<LoggingRangeReplaceableCollection<C>> {
    return LoggingRangeReplaceableCollection(
      wrapping: LoggingRangeReplaceableCollection(wrapping: rrc)
    )
  }
}

//===----------------------------------------------------------------------===//
// Sequence and Collection that count method calls
//===----------------------------------------------------------------------===//

% for Kind in ['Sequence', 'Collection', 'MutableCollection', 'RangeReplaceableCollection']:
%   for Traversal in [''] if Kind == 'Sequence' else TRAVERSALS:
%     if Kind == 'Sequence':
%       Self = 'LoggingSequence'
%     else:
%       Self = 'Logging' + Kind.replace('Collection', collectionForTraversal(Traversal))
%     end
%     if Kind == 'Sequence':
%       Constraints = Kind
%       Protocols = Kind
%     else:
%       Constraints = 'protocol<' + Kind + ', ' + collectionForTraversal(Traversal) + '>'
%       Protocols = ', '.join(set([Kind, collectionForTraversal(Traversal)]))
%     end
/// Interposes between `${Kind}` method calls to increment each method's
/// counter.
public struct ${Self}<
  Base : ${Constraints}
> : ${Protocols}, LoggingType {

  public var base: Base

  public typealias Log = ${Kind}Log

  public init(wrapping base: Base) {
    self.base = base
  }

  public typealias Iterator = LoggingIterator<Base.Iterator>

  public func makeIterator() -> LoggingIterator<Base.Iterator> {
    Log.makeIterator[selfType] += 1
    return LoggingIterator(wrapping: base.makeIterator())
  }

  public var underestimatedCount: Int {
    Log.underestimatedCount[selfType] += 1
    return base.underestimatedCount
  }

  @warn_unused_result
  public func map<T>(
    @noescape _ transform: (Base.Iterator.Element) throws -> T
  ) rethrows -> [T] {
    Log.map[selfType] += 1
    return try base.map(transform)
  }

  @warn_unused_result
  public func filter(
    @noescape _ includeElement: (Base.Iterator.Element) throws -> Bool
  ) rethrows -> [Base.Iterator.Element] {
    Log.filter[selfType] += 1
    return try base.filter(includeElement)
  }

  public func forEach(
    @noescape _ body: (Base.Iterator.Element) throws -> Void
  ) rethrows {
    Log.forEach[selfType] += 1
    try base.forEach(body)
  }

  public typealias SubSequence = Base.SubSequence

  public func dropFirst(_ n: Int) -> SubSequence {
    Log.dropFirst[selfType] += 1
    return base.dropFirst(n)
  }

  public func dropLast(_ n: Int) -> SubSequence {
    Log.dropLast[selfType] += 1
    return base.dropLast(n)
  }

  public func prefix(_ maxLength: Int) -> SubSequence {
    Log.prefixMaxLength[selfType] += 1
    return base.prefix(maxLength)
  }

  public func suffix(_ maxLength: Int) -> SubSequence {
    Log.suffixMaxLength[selfType] += 1
    return base.suffix(maxLength)
  }

  public func split(
    maxSplits: Int = Int.max,
    omittingEmptySubsequences: Bool = true,
    @noescape isSeparator: (Base.Iterator.Element) throws -> Bool
  ) rethrows -> [SubSequence] {
    Log.split[selfType] += 1
    return try base.split(
      maxSplits: maxSplits,
      omittingEmptySubsequences: omittingEmptySubsequences,
      isSeparator: isSeparator)
  }

  public func _customContainsEquatableElement(
    _ element: Base.Iterator.Element
  ) -> Bool? {
    Log._customContainsEquatableElement[selfType] += 1
    return base._customContainsEquatableElement(element)
  }

  /// If `self` is multi-pass (i.e., a `Collection`), invoke
  /// `preprocess` on `self` and return its result.  Otherwise, return
  /// `nil`.
  public func _preprocessingPass<R>(
    @noescape _ preprocess: () throws -> R
  ) rethrows -> R? {
    Log._preprocessingPass[selfType] += 1
    return try base._preprocessingPass(preprocess)
  }

  /// Create a native array buffer containing the elements of `self`,
  /// in the same order.
  public func _copyToNativeArrayBuffer()
    -> _ContiguousArrayBuffer<Base.Iterator.Element> {
    Log._copyToNativeArrayBuffer[selfType] += 1
    return base._copyToNativeArrayBuffer()
  }

  /// Copy a Sequence into an array.
  public func _copyContents(
    initializing ptr: UnsafeMutablePointer<Base.Iterator.Element>
  ) -> UnsafeMutablePointer<Base.Iterator.Element> {
    Log._copyContents[selfType] += 1
    return base._copyContents(initializing: ptr)
  }

%     if Kind in ['Collection', 'MutableCollection', 'RangeReplaceableCollection']:
  public typealias Index = Base.Index

  public var startIndex: Index {
    Log.startIndex[selfType] += 1
    return base.startIndex
  }

  public var endIndex: Index {
    Log.endIndex[selfType] += 1
    return base.endIndex
  }

  public subscript(position: Index) -> Base.Iterator.Element {
    get {
      Log.subscriptIndex[selfType] += 1
      return base[position]
    }
%       if Kind == 'MutableCollection':
    set {
      Log.subscriptIndexSet[selfType] += 1
      base[position] = newValue
    }
%       end
  }

  public subscript(bounds: Range<Index>) -> SubSequence {
    get {
      Log.subscriptRange[selfType] += 1
      return base[bounds]
    }
%       if Kind == 'MutableCollection':
    set {
      Log.subscriptRangeSet[selfType] += 1
      base[bounds] = newValue
    }
%       end
  }

  public func _failEarlyRangeCheck(_ index: Index, bounds: Range<Index>) {
    Log._failEarlyRangeCheckIndex[selfType] += 1
    base._failEarlyRangeCheck(index, bounds: bounds)
  }

  public func _failEarlyRangeCheck(_ range: Range<Index>, bounds: Range<Index>) {
    Log._failEarlyRangeCheckRange[selfType] += 1
    base._failEarlyRangeCheck(range, bounds: bounds)
  }

  @warn_unused_result
  public func successor(of i: Index) -> Index {
    Log.successor[selfType] += 1
    return base.successor(of: i)
  }

  public func formSuccessor(_ i: inout Index) {
    Log.formSuccessor[selfType] += 1
    base.formSuccessor(&i)
  }

  public typealias Indices = Base.Indices

  public var indices: Indices {
    Log.indices[selfType] += 1
    return base.indices
  }

  public func prefix(upTo end: Index) -> SubSequence {
    Log.prefixUpTo[selfType] += 1
    return base.prefix(upTo: end)
  }

  public func prefix(through position: Index) -> SubSequence {
    Log.prefixThrough[selfType] += 1
    return base.prefix(through: position)
  }

  public func suffix(from start: Index) -> SubSequence {
    Log.suffixFrom[selfType] += 1
    return base.suffix(from: start)
  }

  public var isEmpty: Bool {
    Log.isEmpty[selfType] += 1
    return base.isEmpty
  }

  public typealias IndexDistance = Base.IndexDistance

  public var count: IndexDistance {
    Log.count[selfType] += 1
    return base.count
  }

  public func _customIndexOfEquatableElement(
    _ element: Base.Iterator.Element
  ) -> Index?? {
    Log._customIndexOfEquatableElement[selfType] += 1
    return base._customIndexOfEquatableElement(element)
  }

  public var first: Base.Iterator.Element? {
    Log.first[selfType] += 1
    return base.first
  }

  @warn_unused_result
  public func index(_ n: IndexDistance, stepsFrom i: Index) -> Index {
    Log.advance[selfType] += 1
    return base.index(n, stepsFrom: i)
  }

  @warn_unused_result
<<<<<<< HEAD
  public func index(_ n: IndexDistance, stepsFrom i: Index, limitedBy limit: Index) -> Index {
=======
  public func index(
    n: IndexDistance, stepsFrom i: Index, limitedBy limit: Index
  ) -> Index? {
>>>>>>> 37bf02f7
    Log.advanceLimit[selfType] += 1
    return base.index(n, stepsFrom: i, limitedBy: limit)
  }

  @warn_unused_result
  public func distance(from start: Index, to end: Index) -> IndexDistance {
    Log.distance[selfType] += 1
    return base.distance(from: start, to: end)
  }
%     end

%     if Kind == 'MutableCollection':
  public mutating func _withUnsafeMutableBufferPointerIfSupported<R>(
    @noescape _ body: (UnsafeMutablePointer<Iterator.Element>, Int) throws -> R
  ) rethrows -> R? {
    Log._withUnsafeMutableBufferPointerIfSupported[selfType] += 1
    let result = try base._withUnsafeMutableBufferPointerIfSupported(body)
    if result != nil {
      Log._withUnsafeMutableBufferPointerIfSupportedNonNilReturns[selfType] += 1
    }
    return result
  }
%     end

%     if Kind == 'RangeReplaceableCollection':
  public init() {
    self.base = Base()
    Log.init_[selfType] += 1
  }

  public init(repeating repeatedValue: Iterator.Element, count: Int) {
    self.base = Base(repeating: repeatedValue, count: count)
    Log.initRepeating[selfType] += 1
  }

  public init<
    S : Sequence where S.Iterator.Element == Iterator.Element
  >(_ elements: S) {
    self.base = Base(elements)
    Log.initWithSequence[selfType] += 1
  }

  public mutating func _customRemoveLast() -> Base.Iterator.Element? {
    Log._customRemoveLast[selfType] += 1
    return base._customRemoveLast()
  }

  public mutating func _customRemoveLast(_ n: Int) -> Bool {
    Log._customRemoveLastN[selfType] += 1
    return base._customRemoveLast(n)
  }

  public mutating func append(_ newElement: Base.Iterator.Element) {
    Log.append[selfType] += 1
    base.append(newElement)
  }

  public mutating func append<
    S : Sequence where S.Iterator.Element == Base.Iterator.Element
  >(contentsOf newElements: S) {
    Log.appendContentsOf[selfType] += 1
    base.append(contentsOf: newElements)
  }

  public mutating func insert(
    _ newElement: Base.Iterator.Element, at i: Index
  ) {
    Log.insert[selfType] += 1
    base.insert(newElement, at: i)
  }

  public mutating func insert<
    C : Collection where C.Iterator.Element == Base.Iterator.Element
  >(contentsOf newElements: C, at i: Index) {
    Log.insertContentsOf[selfType] += 1
    base.insert(contentsOf: newElements, at: i)
  }

  public mutating func removeAll(keepingCapacity keepCapacity: Bool) {
    Log.removeAll[selfType] += 1
    base.removeAll(keepingCapacity: keepCapacity)
  }

  public mutating func remove(at index: Index) -> Base.Iterator.Element {
    Log.removeAt[selfType] += 1
    return base.remove(at: index)
  }

  public mutating func removeFirst() -> Base.Iterator.Element {
    Log.removeFirst[selfType] += 1
    return base.removeFirst()
  }

  public mutating func removeFirst(_ n: Int) {
    Log.removeFirstN[selfType] += 1
    base.removeFirst(n)
  }

  public mutating func removeSubrange(_ bounds: Range<Index>) {
    Log.removeSubrange[selfType] += 1
    base.removeSubrange(bounds)
  }

  public mutating func replaceSubrange<
    C : Collection where C.Iterator.Element == Base.Iterator.Element
  >(
    _ bounds: Range<Index>, with newElements: C
  ) {
    Log.replaceSubrange[selfType] += 1
    base.replaceSubrange(bounds, with: newElements)
  }

  public mutating func reserveCapacity(_ n: IndexDistance) {
    Log.reserveCapacity[selfType] += 1
    base.reserveCapacity(n)
  }
%     end
%     if Traversal in ['Bidirectional', 'RandomAccess']:
  @warn_unused_result
  public func predecessor(of i: Index) -> Index {
    BidirectionalCollectionLog.predecessor[selfType] += 1
    return base.predecessor(of: i)
  }

  public func formPredecessor(_ i: inout Index) {
    BidirectionalCollectionLog.formPredecessor[selfType] += 1
    base.formPredecessor(&i)
  }

  public var last: Iterator.Element? {
    BidirectionalCollectionLog.last[selfType] += 1
    return base.last
  }
%     end
}
%   end
% end

//===----------------------------------------------------------------------===//
// Custom assertions
//===----------------------------------------------------------------------===//

public func expectCustomizable<
  T : Wrapper where
  T : LoggingType,
  T.Base : Wrapper, T.Base : LoggingType,
  T.Log == T.Base.Log
>(_: T, _ counters: TypeIndexed<Int>,
  //===--- TRACE boilerplate ----------------------------------------------===//
  @autoclosure _ message: () -> String = "",
  showFrame: Bool = true,
  stackTrace: SourceLocStack = SourceLocStack(),  
  file: String = #file, line: UInt = #line
) {
  let newTrace = stackTrace.pushIf(showFrame, file: file, line: line)
  expectNotEqual(0, counters[T.self], message(), stackTrace: newTrace)
  expectEqual(
    counters[T.self], counters[T.Base.self], message(), stackTrace: newTrace)
}

public func expectNotCustomizable<
  T : Wrapper where
  T : LoggingType,
  T.Base : Wrapper, T.Base : LoggingType,
  T.Log == T.Base.Log
>(_: T, _ counters: TypeIndexed<Int>,
  //===--- TRACE boilerplate ----------------------------------------------===//
  @autoclosure _ message: () -> String = "",
  showFrame: Bool = true,
  stackTrace: SourceLocStack = SourceLocStack(),  
  file: String = #file, line: UInt = #line
) {
  let newTrace = stackTrace.pushIf(showFrame, file: file, line: line)
  expectNotEqual(0, counters[T.self], message(), stackTrace: newTrace)
  expectEqual(0, counters[T.Base.self], message(), stackTrace: newTrace)
}<|MERGE_RESOLUTION|>--- conflicted
+++ resolved
@@ -424,13 +424,9 @@
   }
 
   @warn_unused_result
-<<<<<<< HEAD
-  public func index(_ n: IndexDistance, stepsFrom i: Index, limitedBy limit: Index) -> Index {
-=======
   public func index(
-    n: IndexDistance, stepsFrom i: Index, limitedBy limit: Index
+    _ n: IndexDistance, stepsFrom i: Index, limitedBy limit: Index
   ) -> Index? {
->>>>>>> 37bf02f7
     Log.advanceLimit[selfType] += 1
     return base.index(n, stepsFrom: i, limitedBy: limit)
   }
