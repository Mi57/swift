--- conflicted
+++ resolved
@@ -676,13 +676,9 @@
 #     [SHARED]
 #     [STATIC]
 #     [LLVM_LINK_COMPONENTS comp1 ...]
-<<<<<<< HEAD
 # SWIFT_ENABLE_TENSORFLOW
 #     [EXTRA_RPATHS rpath1 ...]
 # END SWIFT_ENABLE_TENSORFLOW
-#     INSTALL_IN_COMPONENT comp
-=======
->>>>>>> 79716efb
 #     source1 [source2 source3 ...])
 #
 # target
@@ -697,36 +693,22 @@
 # LLVM_LINK_COMPONENTS
 #   LLVM components this library depends on.
 #
-<<<<<<< HEAD
 # SWIFT_ENABLE_TENSORFLOW
 # EXTRA_RPATHS
 #   List of directories to add to this library's RPATH.
 # END SWIFT_ENABLE_TENSORFLOW
 #
-# INSTALL_IN_COMPONENT comp
-#   The Swift installation component that this library belongs to.
-#
-=======
->>>>>>> 79716efb
 # source1 ...
 #   Sources to add into this library
 function(_add_swift_host_library_single target)
   set(options
         SHARED
         STATIC)
-<<<<<<< HEAD
-  set(SWIFTLIB_SINGLE_single_parameter_options
-        ARCHITECTURE
-        INSTALL_IN_COMPONENT
-        SDK)
-  set(SWIFTLIB_SINGLE_multiple_parameter_options
+  set(single_parameter_options)
+  set(multiple_parameter_options
         # SWIFT_ENABLE_TENSORFLOW
         EXTRA_RPATHS
         # END SWIFT_ENABLE_TENSORFLOW
-=======
-  set(single_parameter_options)
-  set(multiple_parameter_options
->>>>>>> 79716efb
         GYB_SOURCES
         LLVM_LINK_COMPONENTS)
 
