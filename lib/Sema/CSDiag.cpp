--- conflicted
+++ resolved
@@ -1424,17 +1424,6 @@
   return false;
 }
 
-<<<<<<< HEAD
-
-
-/// A TryExpr doesn't change it's argument, nor does it change the contextual
-/// type.
-bool FailureDiagnosis::visitTryExpr(TryExpr *E) {
-  return visit(E->getSubExpr());
-}
-
-=======
->>>>>>> a0fbeb91
 bool FailureDiagnosis::visitExpr(Expr *E) {
   // Check each of our immediate children to see if any of them are
   // independently invalid.
