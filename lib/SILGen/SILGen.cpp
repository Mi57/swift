--- conflicted
+++ resolved
@@ -827,28 +827,6 @@
       derivativeCanGenSig = vjpCanGenSig;
     assert(derivativeCanGenSig == vjpCanGenSig);
   }
-<<<<<<< HEAD
-  auto *resultIndices = IndexSubset::get(getASTContext(), 1, {0});
-  AutoDiffConfig config{loweredParamIndices, resultIndices,
-                        derivativeCanGenSig};
-  auto key = std::make_pair(originalFunction->getName(), config);
-  Optional<SILLinkage> diffWitnessLinkage = None;
-  SILDifferentiabilityWitness *diffWitness = nullptr;
-  if (auto *foundWitness = M.lookUpDifferentiabilityWitness(
-          key, /*deserializeLazily*/ false)) {
-    diffWitness = foundWitness;
-  } else {
-    // Create new SIL differentiability witness.
-    // JVP and VJP function are populated below.
-    // - Hidden if no JVP/VJP functions are registered. The differentiation
-    //   transform will generate hidden JVP/VJP functions.
-    // - Otherwise, equal to the JVP/VJP function linkage.
-    diffWitness = SILDifferentiabilityWitness::create(
-        M, SILLinkage::Hidden, originalFunction,
-        loweredParamIndices, resultIndices, derivativeGenSig, /*jvp*/ nullptr,
-        /*vjp*/ nullptr, /*isSerialized*/ true);
-  }
-=======
   assert(originalFunction);
   // Create new SIL differentiability witness.
   // - Witness JVP and VJP are set below.
@@ -861,7 +839,6 @@
       M, SILLinkage::Hidden, originalFunction, loweredParamIndices,
       config.resultIndices, derivativeCanGenSig, /*jvp*/ nullptr,
       /*vjp*/ nullptr, /*isSerialized*/ true);
->>>>>>> 35361da2
 
   // Set derivative function in differentiability witness.
   auto setDerivativeInDifferentiabilityWitness =
