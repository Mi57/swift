//===--- ParseDecl.cpp - Swift Language Parser for Declarations -----------===//
//
// This source file is part of the Swift.org open source project
//
// Copyright (c) 2014 - 2019 Apple Inc. and the Swift project authors
// Licensed under Apache License v2.0 with Runtime Library Exception
//
// See https://swift.org/LICENSE.txt for license information
// See https://swift.org/CONTRIBUTORS.txt for the list of Swift project authors
//
//===----------------------------------------------------------------------===//
//
// Declaration Parsing and AST Building
//
//===----------------------------------------------------------------------===//

#include "swift/Parse/Parser.h"
#include "swift/Parse/CodeCompletionCallbacks.h"
#include "swift/Parse/ParsedSyntaxRecorder.h"
#include "swift/Parse/ParseSILSupport.h"
#include "swift/Parse/SyntaxParsingContext.h"
#include "swift/Syntax/SyntaxKind.h"
#include "swift/Subsystems.h"
#include "swift/AST/Attr.h"
#include "swift/AST/LazyResolver.h"
#include "swift/AST/DebuggerClient.h"
#include "swift/AST/DiagnosticsParse.h"
#include "swift/AST/Initializer.h"
#include "swift/AST/Module.h"
#include "swift/AST/ParameterList.h"
#include "swift/AST/ParseRequests.h"
#include "swift/AST/SourceFile.h"
#include "swift/Basic/Defer.h"
#include "swift/Basic/Statistic.h"
#include "swift/Basic/StringExtras.h"
#include "clang/Basic/CharInfo.h"
#include "llvm/Support/Compiler.h"
#include "llvm/Support/MemoryBuffer.h"
#include "llvm/Support/Path.h"
#include "llvm/Support/SaveAndRestore.h"
#include "llvm/ADT/PointerUnion.h"
#include "llvm/ADT/StringSwitch.h"
#include "llvm/ADT/Twine.h"
#include "llvm/ADT/StringSet.h"
#include <algorithm>

using namespace swift;
using namespace syntax;

namespace {
  /// A RAII object for deciding whether this DeclKind needs special
  /// treatment when parsing in the "debugger context", and implementing
  /// that treatment.  The problem arises because, when lldb
  /// uses swift to parse expressions, it needs to emulate the current
  /// frame's scope. We do that, for instance, by making a class extension
  /// and running the code in a function in that extension.
  ///
  /// This causes two kinds of issues:
  /// 1) Some DeclKinds require to be parsed in TopLevel contexts only.
  /// 2) Sometimes the debugger wants a Decl to live beyond the current
  /// function invocation, in which case it should be parsed at the
  /// file scope level so it will be set up correctly for this purpose.
  ///
  /// Creating an instance of this object will cause it to figure out
  /// whether we are in the debugger function, whether it needs to swap 
  /// the Decl that is currently being parsed.
  /// If you have created the object, instead of returning the result
  /// with makeParserResult, use the object's fixupParserResult.  If
  /// no swap has occurred, these methods will work the same.  
  /// If the decl has been moved, then Parser::markWasHandled will be
  /// called on the Decl, and you should call declWasHandledAlready
  /// before you consume the Decl to see if you actually need to
  /// consume it.
  /// If you are making one of these objects to address issue 1, call
  /// the constructor that only takes a DeclKind, and it will be moved
  /// unconditionally.  Otherwise pass in the Name and DeclKind and the
  /// DebuggerClient will be asked whether to move it or not.
  class DebuggerContextChange {
  protected:
    Parser &P;
    Identifier Name;
    SourceFile *SF;
    Optional<Parser::ContextChange> CC;
  public:
    DebuggerContextChange (Parser &P)
      : P(P), SF(nullptr) {
      if (!inDebuggerContext())
        return;
      else
        switchContext();
    }
    
    DebuggerContextChange (Parser &P, Identifier &Name, DeclKind Kind)
      : P(P), Name(Name), SF(nullptr) {
      if (!inDebuggerContext())
        return;
      bool globalize = false;
        
      DebuggerClient *debug_client = getDebuggerClient();
      if (!debug_client)
        return;
      
      globalize = debug_client->shouldGlobalize(Name, Kind);
        
      if (globalize)
        switchContext();
    }
    
    bool movedToTopLevel() {
      return CC.hasValue();
    }
    
    template <typename T>
    ParserResult<T>
    fixupParserResult(ParserResult<T> &Result) {
      ParserStatus Status = Result;
      return fixupParserResult(Status, Result.getPtrOrNull());
    }
    
    template <typename T>
    ParserResult<T>
    fixupParserResult(T *D) {
      if (CC.hasValue()) {
        swapDecl(D);
      }
      return ParserResult<T>(D);
    }
    
    template <typename T>
    ParserResult<T>
    fixupParserResult(ParserStatus Status, T *D) {
      if (CC.hasValue() && !Status.isError()) {
        // If there is an error, don't do our splicing trick,
        // just return the Decl and the status for reporting.
        swapDecl(D);
      }
      return makeParserResult(Status, D);
    }

    // The destructor doesn't need to do anything, the CC's destructor will
    // pop the context if we set it.
    ~DebuggerContextChange () {}
  protected:
  
    DebuggerClient *getDebuggerClient()
    {
      ModuleDecl *PM = P.CurDeclContext->getParentModule();
      if (!PM)
          return nullptr;
      else
           return PM->getDebugClient();
    }
    
    bool inDebuggerContext() {
      if (!P.Context.LangOpts.DebuggerSupport)
        return false;
      if (!P.CurDeclContext)
        return false;
      auto *func_decl = dyn_cast<FuncDecl>(P.CurDeclContext);
      if (!func_decl)
        return false;
        
      if (!func_decl->getAttrs().hasAttribute<LLDBDebuggerFunctionAttr>())
        return false;
      
      return true;
    }
    
    void switchContext () {
      SF = P.CurDeclContext->getParentSourceFile();
      CC.emplace (P, SF);
    }
    
    void swapDecl (Decl *D)
    {
      assert (SF);
      DebuggerClient *debug_client = getDebuggerClient();
      assert (debug_client);
      debug_client->didGlobalize(D);
      SF->Decls.push_back(D);
      P.markWasHandled(D);
    }
  };
} // end anonymous namespace

/// Main entrypoint for the parser.
///
/// \verbatim
///   top-level:
///     stmt-brace-item*
///     decl-sil       [[only in SIL mode]
///     decl-sil-stage [[only in SIL mode]
/// \endverbatim
bool Parser::parseTopLevel() {
  SF.ASTStage = SourceFile::Parsing;

  // Prime the lexer.
  if (Tok.is(tok::NUM_TOKENS))
    consumeTokenWithoutFeedingReceiver();

  // Parse the body of the file.
  SmallVector<ASTNode, 128> Items;

  // If we are in SIL mode, and if the first token is the start of a sil
  // declaration, parse that one SIL function and return to the top level.  This
  // allows type declarations and other things to be parsed, name bound, and
  // type checked in batches, similar to immediate mode.  This also enforces
  // that SIL bodies can only be at the top level.
  switch (Tok.getKind()) {
  default:
    parseBraceItems(Items, allowTopLevelCode()
                               ? BraceItemListKind::TopLevelCode
                               : BraceItemListKind::TopLevelLibrary);
    break;

// For now, create 'UnknownDecl' for all SIL declarations.
#define CASE_SIL(KW, NAME)                                                     \
  case tok::kw_##KW: {                                                         \
    assert(isInSILMode() && "'" #KW "' should only be a keyword in SIL mode"); \
    SyntaxParsingContext itemCtxt(SyntaxContext, SyntaxKind::CodeBlockItem);   \
    SyntaxParsingContext declCtxt(SyntaxContext, SyntaxContextKind::Decl);     \
    SIL->parse##NAME(*this);                                                   \
    break;                                                                     \
  }
    CASE_SIL(sil, DeclSIL)
    CASE_SIL(sil_stage, DeclSILStage)
    CASE_SIL(sil_vtable, SILVTable)
    CASE_SIL(sil_global, SILGlobal)
    CASE_SIL(sil_witness_table, SILWitnessTable)
    CASE_SIL(sil_default_witness_table, SILDefaultWitnessTable)
    // SWIFT_ENABLE_TENSORFLOW
    CASE_SIL(sil_differentiability_witness, SILDifferentiabilityWitness)
    // SWIFT_ENABLE_TENSORFLOW END
    CASE_SIL(sil_coverage_map, SILCoverageMap)
    CASE_SIL(sil_property, SILProperty)
    CASE_SIL(sil_scope, SILScope)
#undef CASE_SIL
  }
  
  // In the case of a catastrophic parse error, consume any trailing
  // #else, #elseif, or #endif and move on to the next statement or declaration
  // block.
  if (Tok.is(tok::pound_else) || Tok.is(tok::pound_elseif) ||
      Tok.is(tok::pound_endif)) {
    diagnose(Tok.getLoc(),
             diag::unexpected_conditional_compilation_block_terminator);
    // Create 'UnknownDecl' for orphan directives.
    SyntaxParsingContext itemCtxt(SyntaxContext, SyntaxKind::CodeBlockItem);
    SyntaxParsingContext declCtxt(SyntaxContext, SyntaxContextKind::Decl);

    consumeToken();
  }

  // If this is a Main source file, determine if we found code that needs to be
  // executed (this is used by the repl to know whether to compile and run the
  // newly parsed stuff).
  bool FoundTopLevelCodeToExecute = false;
  if (allowTopLevelCode()) {
    for (auto V : Items) {
      if (isa<TopLevelCodeDecl>(V.get<Decl*>()))
        FoundTopLevelCodeToExecute = true;
    }
  }

  // Add newly parsed decls to the module.
  for (auto Item : Items) {
    if (auto *D = Item.dyn_cast<Decl*>()) {
      assert(!isa<AccessorDecl>(D) && "accessors should not be added here");
      SF.Decls.push_back(D);
    }
  }

  // Note that the source file is fully parsed and verify it.
  SF.ASTStage = SourceFile::Parsed;
  verify(SF);

  // Next time start relexing from the beginning of the comment so that we can
  // attach it to the token.
  State->markParserPosition(getParserPosition(),
                            InPoundLineEnvironment);

  // If we are done parsing the whole file, finalize the token receiver.
  if (Tok.is(tok::eof)) {
    SyntaxContext->addToken(Tok, LeadingTrivia, TrailingTrivia);
    TokReceiver->finalize();
  }

  return FoundTopLevelCodeToExecute;
}

ParserResult<AvailableAttr> Parser::parseExtendedAvailabilitySpecList(
    SourceLoc AtLoc, SourceLoc AttrLoc, StringRef AttrName) {
  // Check 'Tok', return false if ':' or '=' cannot be found.
  // Complain if '=' is found and suggest replacing it with ": ".
  auto findAttrValueDelimiter = [&]() -> bool {
    if (!Tok.is(tok::colon)) {
      if (!Tok.is(tok::equal))
        return false;

      diagnose(Tok.getLoc(), diag::replace_equal_with_colon_for_value)
          .fixItReplace(Tok.getLoc(), ": ");
    }
    return true;
  };

  struct VersionArg {
    llvm::VersionTuple Version;
    SourceRange Range;
    SourceLoc DelimiterLoc;
    bool empty() const {
      return Version.empty();
    }
  };

  StringRef Platform = Tok.getText();

  StringRef Message, Renamed;
  VersionArg Introduced, Deprecated, Obsoleted;
  auto PlatformAgnostic = PlatformAgnosticAvailabilityKind::None;

  SyntaxParsingContext AvailabilitySpecContext(
      SyntaxContext, SyntaxKind::AvailabilitySpecList);

  bool HasUpcomingEntry = false;

  {
    SyntaxParsingContext EntryContext(SyntaxContext,
                                      SyntaxKind::AvailabilityArgument);
    consumeToken();
    if (consumeIf(tok::comma)) {
      HasUpcomingEntry = true;
    }
  }

  bool AnyAnnotations = false;
  bool AnyArgumentInvalid = false;
  int ParamIndex = 0;

  while (HasUpcomingEntry) {
    SyntaxParsingContext EntryContext(SyntaxContext,
                                      SyntaxKind::AvailabilityArgument);
    auto ArgumentLoc = Tok.getLoc();
    AnyAnnotations = true;
    StringRef ArgumentKindStr = Tok.getText();
    ParamIndex++;

    enum {
      IsMessage, IsRenamed,
      IsIntroduced, IsDeprecated, IsObsoleted,
      IsUnavailable,
      IsInvalid
    } ArgumentKind = IsInvalid;
    
    if (Tok.is(tok::identifier)) {
      ArgumentKind =
      llvm::StringSwitch<decltype(ArgumentKind)>(ArgumentKindStr)
      .Case("message", IsMessage)
      .Case("renamed", IsRenamed)
      .Case("introduced", IsIntroduced)
      .Case("deprecated", IsDeprecated)
      .Case("obsoleted", IsObsoleted)
      .Case("unavailable", IsUnavailable)
      .Default(IsInvalid);
    }

    if (ArgumentKind == IsInvalid) {
      diagnose(ArgumentLoc, diag::attr_availability_expected_option, AttrName)
          .highlight(SourceRange(ArgumentLoc));
      if (Tok.is(tok::code_complete) && CodeCompletion) {
        CodeCompletion->completeDeclAttrParam(DAK_Available, ParamIndex);
        consumeToken(tok::code_complete);
      } else {
        consumeIf(tok::identifier);
      }
      return nullptr;
    }

    consumeToken();

    auto diagnoseDuplicate = [&](bool WasEmpty) {
      if (!WasEmpty) {
        diagnose(ArgumentLoc, diag::attr_availability_invalid_duplicate,
                 ArgumentKindStr);
      }
    };

    switch (ArgumentKind) {
    case IsMessage:
    case IsRenamed: {
      // Items with string arguments.
      if (findAttrValueDelimiter()) {
        consumeToken();
      } else {
        diagnose(Tok, diag::attr_availability_expected_equal, AttrName,
                 ArgumentKindStr);
        AnyArgumentInvalid = true;
        if (peekToken().isAny(tok::r_paren, tok::comma))
          consumeToken();
        break;
      }

      if (!Tok.is(tok::string_literal)) {
        diagnose(AttrLoc, diag::attr_expected_string_literal, AttrName);
        AnyArgumentInvalid = true;
        if (peekToken().isAny(tok::r_paren, tok::comma))
          consumeToken();
        break;
      }

      auto Value = getStringLiteralIfNotInterpolated(
          AttrLoc, ("'" + ArgumentKindStr + "'").str());
      consumeToken();
      if (!Value) {
        AnyArgumentInvalid = true;
        break;
      }

      if (ArgumentKind == IsMessage) {
        diagnoseDuplicate(Message.empty());
        Message = Value.getValue();
      } else {
        ParsedDeclName parsedName = parseDeclName(Value.getValue());
        if (!parsedName) {
          diagnose(AttrLoc, diag::attr_availability_invalid_renamed, AttrName);
          AnyArgumentInvalid = true;
          break;
        }
        diagnoseDuplicate(Renamed.empty());
        Renamed = Value.getValue();
      }

      SyntaxContext->createNodeInPlace(SyntaxKind::AvailabilityLabeledArgument);

      break;
    }

    case IsDeprecated:
      if (!findAttrValueDelimiter()) {
        if (PlatformAgnostic != PlatformAgnosticAvailabilityKind::None) {
          diagnose(Tok, diag::attr_availability_unavailable_deprecated,
                   AttrName);
        }

        PlatformAgnostic = PlatformAgnosticAvailabilityKind::Deprecated;
        break;
      }
      LLVM_FALLTHROUGH;

    case IsIntroduced:
    case IsObsoleted: {
      // Items with version arguments.
      SourceLoc DelimiterLoc;
      if (findAttrValueDelimiter()) {
        DelimiterLoc = Tok.getLoc();
        consumeToken();
      } else {
        diagnose(Tok, diag::attr_availability_expected_equal, AttrName,
                 ArgumentKindStr);
        AnyArgumentInvalid = true;
        if (peekToken().isAny(tok::r_paren, tok::comma))
          consumeToken();
        break;
      }

      auto &VerArg =
          (ArgumentKind == IsIntroduced)
              ? Introduced
              : (ArgumentKind == IsDeprecated) ? Deprecated : Obsoleted;

      bool VerArgWasEmpty = VerArg.empty();
      if (parseVersionTuple(
              VerArg.Version, VerArg.Range,
              Diagnostic(diag::attr_availability_expected_version, AttrName))) {
        AnyArgumentInvalid = true;
        if (peekToken().isAny(tok::r_paren, tok::comma))
          consumeToken();
      }
      VerArg.DelimiterLoc = DelimiterLoc;
      diagnoseDuplicate(VerArgWasEmpty);

      SyntaxContext->createNodeInPlace(SyntaxKind::AvailabilityLabeledArgument);

      break;
    }

    case IsUnavailable:
      if (PlatformAgnostic != PlatformAgnosticAvailabilityKind::None) {
        diagnose(Tok, diag::attr_availability_unavailable_deprecated, AttrName);
      }

      PlatformAgnostic = PlatformAgnosticAvailabilityKind::Unavailable;
      break;

    case IsInvalid:
      llvm_unreachable("handled above");
    }

    // Parse the trailing comma
    if (consumeIf(tok::comma)) {
      HasUpcomingEntry = true;
    } else {
      HasUpcomingEntry = false;
    }
  }

  if (!AnyAnnotations) {
    diagnose(Tok.getLoc(), diag::attr_expected_comma, AttrName,
             /*isDeclModifier*/ false);
  }

  auto PlatformKind = platformFromString(Platform);

  // Treat 'swift' as a valid version-qualifying token, when
  // at least some versions were mentioned and no other
  // platform-agnostic availability spec has been provided.
  bool SomeVersion = (!Introduced.empty() ||
                      !Deprecated.empty() ||
                      !Obsoleted.empty());
  if (!PlatformKind.hasValue() &&
      (Platform == "swift" || Platform == "_PackageDescription")) {

    if (PlatformAgnostic == PlatformAgnosticAvailabilityKind::Deprecated) {
      diagnose(AttrLoc,
               diag::attr_availability_platform_agnostic_expected_deprecated_version,
               AttrName, Platform);
      return nullptr;
    }
    if (PlatformAgnostic == PlatformAgnosticAvailabilityKind::Unavailable) {
      diagnose(AttrLoc, diag::attr_availability_platform_agnostic_infeasible_option,
               "unavailable", AttrName, Platform);
      return nullptr;
    }
    assert(PlatformAgnostic == PlatformAgnosticAvailabilityKind::None);

    if (!SomeVersion) {
      diagnose(AttrLoc, diag::attr_availability_platform_agnostic_expected_option,
               AttrName, Platform);
      return nullptr;
    }

    PlatformKind = PlatformKind::none;
    PlatformAgnostic = (Platform == "swift") ?
                         PlatformAgnosticAvailabilityKind::SwiftVersionSpecific :
                         PlatformAgnosticAvailabilityKind::PackageDescriptionVersionSpecific;
  }


  if (AnyArgumentInvalid)
    return nullptr;
  if (!PlatformKind.hasValue()) {
    diagnose(AttrLoc, diag::attr_availability_unknown_platform,
           Platform, AttrName);
    return nullptr;
  }

  // Warn if any version is specified for non-specific platform '*'.
  if (Platform == "*" && SomeVersion) {
    auto diag = diagnose(AttrLoc,
        diag::attr_availability_nonspecific_platform_unexpected_version,
        AttrName);
    if (!Introduced.empty())
      diag.fixItRemove(SourceRange(Introduced.DelimiterLoc,
                                   Introduced.Range.End));
    if (!Deprecated.empty())
      diag.fixItRemove(SourceRange(Deprecated.DelimiterLoc,
                                   Deprecated.Range.End));
    if (!Obsoleted.empty())
      diag.fixItRemove(SourceRange(Obsoleted.DelimiterLoc,
                                   Obsoleted.Range.End));
    return nullptr;
  }

  auto Attr = new (Context)
  AvailableAttr(AtLoc, SourceRange(AttrLoc, Tok.getLoc()),
                PlatformKind.getValue(),
                Message, Renamed,
                Introduced.Version, Introduced.Range,
                Deprecated.Version, Deprecated.Range,
                Obsoleted.Version, Obsoleted.Range,
                PlatformAgnostic,
                /*Implicit=*/false);
  return makeParserResult(Attr);

}

bool Parser::parseSpecializeAttributeArguments(
    swift::tok ClosingBrace, bool &DiscardAttribute, Optional<bool> &Exported,
    Optional<SpecializeAttr::SpecializationKind> &Kind,
    swift::TrailingWhereClause *&TrailingWhereClause) {
  SyntaxParsingContext ContentContext(SyntaxContext,
                                      SyntaxKind::SpecializeAttributeSpecList);
  // Parse optional "exported" and "kind" labeled parameters.
  while (!Tok.is(tok::kw_where)) {
    SyntaxParsingContext ArgumentContext(SyntaxContext,
                                         SyntaxKind::LabeledSpecializeEntry);
    if (Tok.is(tok::identifier)) {
      auto ParamLabel = Tok.getText();
      if (ParamLabel != "exported" && ParamLabel != "kind") {
        diagnose(Tok.getLoc(), diag::attr_specialize_unknown_parameter_name,
                 ParamLabel);
      }
      consumeToken();
      if (!consumeIf(tok::colon)) {
        diagnose(Tok.getLoc(), diag::attr_specialize_missing_colon, ParamLabel);
        skipUntil(tok::comma, tok::kw_where);
        if (Tok.is(ClosingBrace))
          break;
        if (Tok.is(tok::kw_where)) {
          continue;
        }
        if (Tok.is(tok::comma)) {
          consumeToken();
          continue;
        }
        DiscardAttribute = true;
        return false;
      }
      if ((ParamLabel == "exported" && Exported.hasValue()) ||
          (ParamLabel == "kind" && Kind.hasValue())) {
        diagnose(Tok.getLoc(), diag::attr_specialize_parameter_already_defined,
                 ParamLabel);
      }
      if (ParamLabel == "exported") {
        bool isTrue = consumeIf(tok::kw_true);
        bool isFalse = consumeIf(tok::kw_false);
        if (!isTrue && !isFalse) {
          diagnose(Tok.getLoc(), diag::attr_specialize_expected_bool_value);
          skipUntil(tok::comma, tok::kw_where);
          if (Tok.is(ClosingBrace))
            break;
          if (Tok.is(tok::kw_where)) {
            continue;
          }
          if (Tok.is(tok::comma)) {
            consumeToken();
            continue;
          }
          DiscardAttribute = true;
          return false;
        }
        if (ParamLabel == "exported") {
          Exported = isTrue ? true : false;
        }
      }
      if (ParamLabel == "kind") {
        SourceLoc paramValueLoc;
        if (Tok.is(tok::identifier)) {
          if (Tok.getText() == "partial") {
            Kind = SpecializeAttr::SpecializationKind::Partial;
          } else if (Tok.getText() == "full") {
            Kind = SpecializeAttr::SpecializationKind::Full;
          } else {
            diagnose(Tok.getLoc(),
                     diag::attr_specialize_expected_partial_or_full);
          }
          consumeToken();
        } else if (consumeIf(tok::kw_true, paramValueLoc) ||
                   consumeIf(tok::kw_false, paramValueLoc)) {
          diagnose(paramValueLoc,
                   diag::attr_specialize_expected_partial_or_full);
        }
      }
      if (!consumeIf(tok::comma)) {
        diagnose(Tok.getLoc(), diag::attr_specialize_missing_comma);
        skipUntil(tok::comma, tok::kw_where);
        if (Tok.is(ClosingBrace))
          break;
        if (Tok.is(tok::kw_where)) {
          continue;
        }
        if (Tok.is(tok::comma)) {
          consumeToken();
          continue;
        }
        DiscardAttribute = true;
        return false;
      }
      continue;
    }
    diagnose(Tok.getLoc(),
             diag::attr_specialize_missing_parameter_label_or_where_clause);
    DiscardAttribute = true;
    return false;
  };

  // Parse the where clause.
  if (Tok.is(tok::kw_where)) {
    SourceLoc whereLoc;
    SmallVector<RequirementRepr, 4> requirements;
    bool firstTypeInComplete;
    parseGenericWhereClause(whereLoc, requirements, firstTypeInComplete,
                            /* AllowLayoutConstraints */ true);
    TrailingWhereClause =
        TrailingWhereClause::create(Context, whereLoc, requirements);
  }
  return true;
}

bool Parser::parseSpecializeAttribute(swift::tok ClosingBrace, SourceLoc AtLoc,
                                      SourceLoc Loc, SpecializeAttr *&Attr) {
  assert(ClosingBrace == tok::r_paren || ClosingBrace == tok::r_square);

  SourceLoc lParenLoc = consumeToken();
  bool DiscardAttribute = false;
  StringRef AttrName = "_specialize";

  Optional<bool> exported;
  Optional<SpecializeAttr::SpecializationKind> kind;

  TrailingWhereClause *trailingWhereClause = nullptr;

  if (!parseSpecializeAttributeArguments(ClosingBrace, DiscardAttribute,
                                         exported, kind, trailingWhereClause)) {
    return false;
  }

  // Parse the closing ')' or ']'.
  SourceLoc rParenLoc;
  if (!consumeIf(ClosingBrace, rParenLoc)) {
    if (ClosingBrace == tok::r_paren)
      diagnose(lParenLoc, diag::attr_expected_rparen, AttrName,
             /*DeclModifier=*/false);
    else if (ClosingBrace == tok::r_square)
      diagnose(lParenLoc, diag::attr_expected_rparen, AttrName,
             /*DeclModifier=*/false);
    return false;
  }
  // Not exported by default.
  if (!exported.hasValue())
    exported = false;
  // Full specialization by default.
  if (!kind.hasValue())
    kind = SpecializeAttr::SpecializationKind::Full;

  if (DiscardAttribute) {
    Attr = nullptr;
    return false;
  }
  // Store the attribute.
  Attr = SpecializeAttr::create(Context, AtLoc, SourceRange(Loc, rParenLoc),
                                trailingWhereClause, exported.getValue(),
                                kind.getValue());
  return true;
}

ParserResult<ImplementsAttr>
Parser::parseImplementsAttribute(SourceLoc AtLoc, SourceLoc Loc) {
  StringRef AttrName = "_implements";
  ParserStatus Status;

  if (Tok.isNot(tok::l_paren)) {
    diagnose(Loc, diag::attr_expected_lparen, AttrName,
             /*DeclModifier=*/false);
    Status.setIsParseError();
    return Status;
  }

  SourceLoc lParenLoc = consumeToken();

  DeclNameLoc MemberNameLoc;
  DeclName MemberName;
  ParserResult<TypeRepr> ProtocolType;
  {
    SyntaxParsingContext ContentContext(
        SyntaxContext, SyntaxKind::ImplementsAttributeArguments);
    ProtocolType = parseType();
    Status |= ProtocolType;

    if (!(Status.shouldStopParsing() || consumeIf(tok::comma))) {
      diagnose(Tok.getLoc(), diag::attr_expected_comma, AttrName,
               /*DeclModifier=*/false);
      Status.setIsParseError();
    }

    if (!Status.shouldStopParsing()) {
      MemberName =
          parseUnqualifiedDeclName(/*afterDot=*/false, MemberNameLoc,
                                   diag::attr_implements_expected_member_name,
                                   /*allowOperators=*/true,
                                   /*allowZeroArgCompoundNames=*/true);
      if (!MemberName) {
        Status.setIsParseError();
      }
    }
  }

  if (Status.isError()) {
    skipUntil(tok::r_paren);
  }

  SourceLoc rParenLoc;
  if (!consumeIf(tok::r_paren, rParenLoc)) {
    diagnose(lParenLoc, diag::attr_expected_rparen, AttrName,
             /*DeclModifier=*/false);
    Status.setIsParseError();
  }

  if (Status.isError()) {
    return Status;
  }

  return ParserResult<ImplementsAttr>(
    ImplementsAttr::create(Context, AtLoc, SourceRange(Loc, rParenLoc),
                           ProtocolType.get(), MemberName, MemberNameLoc));
}

ParserResult<DifferentiableAttr>
Parser::parseDifferentiableAttribute(SourceLoc atLoc, SourceLoc loc) {
  StringRef AttrName = "differentiable";
  SourceLoc lParenLoc = loc, rParenLoc = loc;
  bool linear = false;
  SmallVector<ParsedAutoDiffParameter, 8> params;
  Optional<DeclNameWithLoc> jvpSpec;
  Optional<DeclNameWithLoc> vjpSpec;
  TrailingWhereClause *whereClause = nullptr;

  // Parse '('.
  if (consumeIf(tok::l_paren, lParenLoc)) {
    // Parse @differentiable attribute arguments.
    if (parseDifferentiableAttributeArguments(linear, params, jvpSpec, vjpSpec,
                                              whereClause))
      return makeParserError();
    // Parse ')'.
    if (!consumeIf(tok::r_paren, rParenLoc)) {
      diagnose(getEndOfPreviousLoc(), diag::attr_expected_rparen, AttrName,
               /*DeclModifier=*/false);
      return makeParserError();
    }
  }

  return ParserResult<DifferentiableAttr>(
      DifferentiableAttr::create(Context, /*implicit*/ false, atLoc,
                                 SourceRange(loc, rParenLoc), linear,
                                 params, jvpSpec, vjpSpec, whereClause));
}

// SWIFT_ENABLE_TENSORFLOW
// Attribute parsing error helper.
// For the given parentheses depth, skip until ')' and consume it if possible.
// If no ')' is found, produce error.
// Always returns true to indicate a parsing error has occurred.
static bool errorAndSkipUntilConsumeRightParen(Parser &P, StringRef attrName,
                                               int parenDepth = 1) {
  for (int i = 0; i < parenDepth; ++i) {
    P.skipUntil(tok::r_paren);
    if (!P.consumeIf(tok::r_paren)) {
      P.diagnose(P.Tok, diag::attr_expected_rparen, attrName,
                 /*DeclModifier=*/false);
      return true;
    }
  }
  return true;
};

bool Parser::parseDifferentiationParametersClause(
    SmallVectorImpl<ParsedAutoDiffParameter> &params, StringRef attrName) {
  SyntaxParsingContext DiffParamsClauseContext(
       SyntaxContext, SyntaxKind::DifferentiationParamsClause);
  consumeToken(tok::identifier);
  if (!consumeIf(tok::colon)) {
    diagnose(Tok, diag::expected_colon_after_label, "wrt");
    return errorAndSkipUntilConsumeRightParen(*this, attrName);
  }

  // Function that parses a parameter into `params`. Returns true if error
  // occurred.
  auto parseParam = [&](bool parseTrailingComma = true) -> bool {
    SyntaxParsingContext DiffParamContext(
        SyntaxContext, SyntaxKind::DifferentiationParam);
    SourceLoc paramLoc;
    switch (Tok.getKind()) {
      case tok::identifier: {
        Identifier paramName;
        if (parseIdentifier(paramName, paramLoc,
                            diag::diff_params_clause_expected_parameter))
          return true;
        params.push_back(ParsedAutoDiffParameter::getNamedParameter(
            paramLoc, paramName));
        break;
      }
      case tok::integer_literal: {
        unsigned paramNum;
        if (parseUnsignedInteger(
                paramNum, paramLoc,
                diag::diff_params_clause_expected_parameter))
          return true;

        params.push_back(ParsedAutoDiffParameter::getOrderedParameter(
            paramLoc, paramNum));
        break;
      }
      case tok::kw_self: {
        paramLoc = consumeToken(tok::kw_self);
        params.push_back(ParsedAutoDiffParameter::getSelfParameter(paramLoc));
        break;
      }
      default:
        diagnose(Tok, diag::diff_params_clause_expected_parameter);
        return true;
    }
    if (parseTrailingComma && Tok.isNot(tok::r_paren))
      return parseToken(tok::comma, diag::attr_expected_comma, attrName,
                        /*isDeclModifier=*/false);
    return false;
  };

  // Parse opening '(' of the parameter list.
  if (Tok.is(tok::l_paren)) {
    SyntaxParsingContext DiffParamsContext(
        SyntaxContext, SyntaxKind::DifferentiationParams);
    consumeToken(tok::l_paren);
    // Parse first parameter. At least one is required.
    if (parseParam())
      return errorAndSkipUntilConsumeRightParen(*this, attrName, 2);
    // Parse remaining parameters until ')'.
    while (Tok.isNot(tok::r_paren))
      if (parseParam())
        return errorAndSkipUntilConsumeRightParen(*this, attrName, 2);
    SyntaxContext->collectNodesInPlace(SyntaxKind::DifferentiationParamList);
    // Parse closing ')' of the parameter list.
    consumeToken(tok::r_paren);
  }
  // If no opening '(' for parameter list, parse a single parameter.
  else {
    if (parseParam(/*parseTrailingComma*/ false))
      return errorAndSkipUntilConsumeRightParen(*this, attrName);
  }
  return false;
}

<<<<<<< HEAD
// SWIFT_ENABLE_TENSORFLOW
bool Parser::parseTransposingParametersClause(
=======
bool Parser::parseTransposedParametersClause(
>>>>>>> 8a45cbb5
    SmallVectorImpl<ParsedAutoDiffParameter> &params, StringRef attrName) {
  SyntaxParsingContext TransposeParamsClauseContext(
      SyntaxContext, SyntaxKind::DifferentiationParamsClause);
  consumeToken(tok::identifier);
  if (!consumeIf(tok::colon)) {
    diagnose(Tok, diag::expected_colon_after_label, "wrt");
    return errorAndSkipUntilConsumeRightParen(*this, attrName);
  }

  // Function that parses a parameter into `params`. Returns true if error
  // occurred.
  auto parseParam = [&](bool parseTrailingComma = true) -> bool {
    SyntaxParsingContext DiffParamContext(
        SyntaxContext, SyntaxKind::DifferentiationParam);
    SourceLoc paramLoc;
    switch (Tok.getKind()) {
      case tok::integer_literal: {
        unsigned int paramNum;
        if (parseUnsignedInteger(
                paramNum, paramLoc,
                diag::transpose_params_clause_expected_parameter))
          return true;

        params.push_back(
            ParsedAutoDiffParameter::getOrderedParameter(paramLoc, paramNum));
        break;
      }
      case tok::kw_self: {
        paramLoc = consumeToken(tok::kw_self);
        params.push_back(ParsedAutoDiffParameter::getSelfParameter(paramLoc));
        break;
      }
      default:
        diagnose(Tok, diag::transpose_params_clause_expected_parameter);
        return true;
    }
    if (parseTrailingComma && Tok.isNot(tok::r_paren))
      return parseToken(tok::comma, diag::attr_expected_comma, attrName,
                        /*isDeclModifier=*/false);
    return false;
  };

  // Parse opening '(' of the parameter list.
  if (Tok.is(tok::l_paren)) {
    SyntaxParsingContext DiffParamsContext(
        SyntaxContext, SyntaxKind::DifferentiationParams);
    consumeToken(tok::l_paren);
    // Parse first parameter. At least one is required.
    if (parseParam())
      return errorAndSkipUntilConsumeRightParen(*this, attrName, 2);
    // Parse remaining parameters until ')'.
    while (Tok.isNot(tok::r_paren))
      if (parseParam())
        return errorAndSkipUntilConsumeRightParen(*this, attrName, 2);
    SyntaxContext->collectNodesInPlace(SyntaxKind::DifferentiationParamList);
    // Parse closing ')' of the parameter list.
    consumeToken(tok::r_paren);
  }
  // If no opening '(' for parameter list, parse a single parameter.
  else {
    if (parseParam(/*parseTrailingComma*/ false))
      return errorAndSkipUntilConsumeRightParen(*this, attrName);
  }
  return false;
}
// SWIFT_ENABLE_TENSORFLOW END

bool Parser::parseDifferentiableAttributeArguments(
    bool &linear, SmallVectorImpl<ParsedAutoDiffParameter> &params,
    Optional<DeclNameWithLoc> &jvpSpec, Optional<DeclNameWithLoc> &vjpSpec,
    TrailingWhereClause *&whereClause) {
  StringRef AttrName = "differentiable";

  // Parse trailing comma, if it exists, and check for errors.
  auto consumeIfTrailingComma = [&]() -> bool {
    if (!consumeIf(tok::comma)) return false;
    // Diagnose trailing comma before 'where' or ')'.
    if (Tok.is(tok::kw_where) || Tok.is(tok::r_paren)) {
      diagnose(Tok, diag::unexpected_separator, ",");
      return true;
    }
    // Check that token after comma is 'wrt' or a function specifier label.
    if (isIdentifier(Tok, "wrt") || isIdentifier(Tok, "jvp") ||
        isIdentifier(Tok, "vjp")) {
      return false;
    }
    diagnose(Tok, diag::attr_differentiable_expected_label);
    return true;
  };

  // Store starting parser position.
  auto startingLoc = Tok.getLoc();
  SyntaxParsingContext ContentContext(
      SyntaxContext, SyntaxKind::DifferentiableAttributeArguments);

  // Parse optional differentiation parameters.
  // Parse 'linear' label (optional).
  linear = false;
  if (isIdentifier(Tok, "linear")) {
    linear = true;
    consumeToken(tok::identifier);
    // If no trailing comma or 'where' clause, terminate parsing arguments.
    if (Tok.isNot(tok::comma, tok::kw_where))
      return false;
    if (consumeIfTrailingComma())
      return errorAndSkipUntilConsumeRightParen(*this, AttrName);
  }

  // If 'withRespectTo' is used, make the user change it to 'wrt'.
  if (isIdentifier(Tok, "withRespectTo")) {
    SourceRange withRespectToRange(Tok.getLoc(), peekToken().getLoc());
    diagnose(Tok, diag::attr_differentiable_use_wrt_not_withrespectto)
        .highlight(withRespectToRange)
        .fixItReplace(withRespectToRange, "wrt:");
    return errorAndSkipUntilConsumeRightParen(*this, AttrName);
  }
  // Parse differentiation parameters' clause.
  if (isIdentifier(Tok, "wrt")) {
    if (parseDifferentiationParametersClause(params, AttrName))
      return true;
    // If no trailing comma or 'where' clause, terminate parsing arguments.
    if (Tok.isNot(tok::comma, tok::kw_where))
      return false;
    if (consumeIfTrailingComma())
      return errorAndSkipUntilConsumeRightParen(*this, AttrName);
  }

  // Function that parses a label and a function specifier, e.g. 'vjp: foo(_:)'.
  // Return true on error.
  auto parseFuncSpec = [&](StringRef label, DeclNameWithLoc &result,
                           bool &terminateParsingArgs) -> bool {
    // Parse label.
    if (parseSpecificIdentifier(label, diag::attr_missing_label, label,
                                AttrName) ||
        parseToken(tok::colon, diag::expected_colon_after_label, label))
      return true;
    // Parse the name of the function.
    SyntaxParsingContext FuncDeclNameContext(
         SyntaxContext, SyntaxKind::FunctionDeclName);
    Diagnostic funcDiag(diag::attr_differentiable_expected_function_name.ID,
                        {label});
    result.Name =
        parseUnqualifiedDeclName(/*afterDot=*/false, result.Loc,
                                 funcDiag, /*allowOperators=*/true,
                                 /*allowZeroArgCompoundNames=*/true);
    // If no trailing comma or 'where' clause, terminate parsing arguments.
    if (Tok.isNot(tok::comma, tok::kw_where))
      terminateParsingArgs = true;
    return !result.Name;
  };

  // Store whether to terminate parsing arguments.
  bool terminateParsingArgs = false;

  // Parse 'jvp: <func_name>' (optional).
  if (isIdentifier(Tok, "jvp")) {
    SyntaxParsingContext JvpContext(
        SyntaxContext, SyntaxKind::DifferentiableAttributeFuncSpecifier);
    jvpSpec = DeclNameWithLoc();
    if (parseFuncSpec("jvp", *jvpSpec, terminateParsingArgs))
      return errorAndSkipUntilConsumeRightParen(*this, AttrName);
    if (terminateParsingArgs)
      return false;
    if (consumeIfTrailingComma())
      return errorAndSkipUntilConsumeRightParen(*this, AttrName);
  }

  // Parse 'vjp: <func_name>' (optional).
  if (isIdentifier(Tok, "vjp")) {
    SyntaxParsingContext VjpContext(
        SyntaxContext, SyntaxKind::DifferentiableAttributeFuncSpecifier);
    vjpSpec = DeclNameWithLoc();
    if (parseFuncSpec("vjp", *vjpSpec, terminateParsingArgs))
      return errorAndSkipUntilConsumeRightParen(*this, AttrName);
    if (terminateParsingArgs)
      return false;
    // Note: intentionally parse trailing comma here, even though it's the last
    // function specifier. `consumeIfTrailingComma` will emit an error.
    if (consumeIfTrailingComma())
      return errorAndSkipUntilConsumeRightParen(*this, AttrName);
  }

  // If parser has not advanced and token is not 'where' or ')', emit error.
  if (Tok.getLoc() == startingLoc && Tok.isNot(tok::kw_where, tok::r_paren)) {
    diagnose(Tok, diag::attr_differentiable_expected_label);
    return errorAndSkipUntilConsumeRightParen(*this, AttrName);
  }

  // Parse a trailing 'where' clause if any.
  if (Tok.is(tok::kw_where)) {
    SourceLoc whereLoc;
    SmallVector<RequirementRepr, 4> requirements;
    bool firstTypeInComplete;
    parseGenericWhereClause(whereLoc, requirements, firstTypeInComplete,
                            /*AllowLayoutConstraints*/ true);
    whereClause = TrailingWhereClause::create(Context, whereLoc, requirements);
  }
  return false;
}

<<<<<<< HEAD
// SWIFT_ENABLE_TENSORFLOW
ParserResult<DifferentiatingAttr>
Parser::parseDifferentiatingAttribute(SourceLoc atLoc, SourceLoc loc) {
  StringRef AttrName = "differentiating";
=======
/// SWIFT_ENABLE_TENSORFLOW
ParserResult<DerivativeAttr> Parser::parseDerivativeAttribute(SourceLoc atLoc,
                                                              SourceLoc loc) {
  StringRef AttrName = "derivative";
>>>>>>> 8a45cbb5
  SourceLoc lParenLoc = loc, rParenLoc = loc;
  DeclNameWithLoc original;
  SmallVector<ParsedAutoDiffParameter, 8> params;

  // Parse trailing comma, if it exists, and check for errors.
  auto consumeIfTrailingComma = [&]() -> bool {
    if (!consumeIf(tok::comma)) return false;
    // Diagnose trailing comma before ')'.
    if (Tok.is(tok::r_paren)) {
      diagnose(Tok, diag::unexpected_separator, ",");
      return errorAndSkipUntilConsumeRightParen(*this, AttrName);
    }
    // Check that token after comma is 'wrt:'.
    if (isIdentifier(Tok, "wrt"))
      return false;
    diagnose(Tok, diag::attr_expected_label, "wrt", AttrName);
    return errorAndSkipUntilConsumeRightParen(*this, AttrName);
  };
  // Parse '('.
  if (!consumeIf(tok::l_paren, lParenLoc)) {
    diagnose(getEndOfPreviousLoc(), diag::attr_expected_lparen, AttrName,
             /*DeclModifier*/ false);
    return makeParserError();
  }
  {
    SyntaxParsingContext ContentContext(
        SyntaxContext, SyntaxKind::DerivativeRegistrationAttributeArguments);
    // Parse the 'of:' label and colon.
    if (parseSpecificIdentifier("of", diag::attr_missing_label, "of",
                                AttrName) ||
        parseToken(tok::colon, diag::expected_colon_after_label, "of")) {
      return makeParserError();
    }
    {
      // Parse the name of the function.
      SyntaxParsingContext FuncDeclNameContext(SyntaxContext,
                                               SyntaxKind::FunctionDeclName);
      // NOTE: Use `afterDot = true` and `allowDeinitAndSubscript = true` to
      // enable, e.g. `@derivative(of: init)` and `@derivative(of: subscript)`.
      original.Name = parseUnqualifiedDeclName(
          /*afterDot*/ true, original.Loc,
          diag::attr_derivative_expected_original_name, /*allowOperators*/ true,
          /*allowZeroArgCompoundNames*/ true, /*allowDeinitAndSubscript*/ true);
      if (consumeIfTrailingComma())
        return makeParserError();
    }
    // Parse the optional 'wrt' differentiation parameters clause.
    if (isIdentifier(Tok, "wrt") &&
        parseDifferentiationParametersClause(params, AttrName))
      return makeParserError();
  }
  // Parse ')'.
  if (!consumeIf(tok::r_paren, rParenLoc)) {
    diagnose(getEndOfPreviousLoc(), diag::attr_expected_rparen, AttrName,
             /*DeclModifier*/ false);
    return makeParserError();
  }
  return ParserResult<DerivativeAttr>(
      DerivativeAttr::create(Context, /*implicit*/ false, atLoc,
                             SourceRange(loc, rParenLoc), original, params));
}

/// SWIFT_ENABLE_TENSORFLOW
ParserResult<DerivativeAttr>
Parser::parseDifferentiatingAttribute(SourceLoc atLoc, SourceLoc loc) {
  StringRef AttrName = "differentiating";
  SourceLoc lParenLoc = loc, rParenLoc = loc;
  DeclNameWithLoc original;
  SmallVector<ParsedAutoDiffParameter, 8> params;

  // Parse trailing comma, if it exists, and check for errors.
  auto consumeIfTrailingComma = [&]() -> bool {
    if (!consumeIf(tok::comma))
      return false;
    // Diagnose trailing comma before ')'.
    if (Tok.is(tok::r_paren)) {
      diagnose(Tok, diag::unexpected_separator, ",");
      return errorAndSkipUntilConsumeRightParen(*this, AttrName);
    }
    // Check that token after comma is 'wrt:'.
    if (isIdentifier(Tok, "wrt"))
      return false;
    diagnose(Tok, diag::attr_expected_label, "wrt", AttrName);
    return errorAndSkipUntilConsumeRightParen(*this, AttrName);
  };
  // Parse '('.
  if (!consumeIf(tok::l_paren, lParenLoc)) {
    diagnose(getEndOfPreviousLoc(), diag::attr_expected_lparen, AttrName,
             /*DeclModifier*/ false);
    return makeParserError();
  }
  {
    SyntaxParsingContext ContentContext(
        SyntaxContext,
        SyntaxKind::DeprecatedDerivativeRegistrationAttributeArguments);
    {
      // Parse the name of the function.
      SyntaxParsingContext FuncDeclNameContext(
          SyntaxContext, SyntaxKind::FunctionDeclName);
      // NOTE: Use `afterDot = true` and `allowDeinitAndSubscript = true` to
      // enable, e.g. `@differentiating(init)` and
      // `@differentiating(subscript)`.
      original.Name = parseUnqualifiedDeclName(
          /*afterDot*/ true, original.Loc,
          diag::attr_derivative_expected_original_name, /*allowOperators*/ true,
          /*allowZeroArgCompoundNames*/ true, /*allowDeinitAndSubscript*/ true);
      if (consumeIfTrailingComma())
        return makeParserError();
    }
    // Parse the optional 'wrt' differentiation parameters clause.
    if (isIdentifier(Tok, "wrt") &&
        parseDifferentiationParametersClause(params, AttrName))
      return makeParserError();
  }
  // Parse ')'.
  if (!consumeIf(tok::r_paren, rParenLoc)) {
    diagnose(getEndOfPreviousLoc(), diag::attr_expected_rparen, AttrName,
             /*DeclModifier*/ false);
    return makeParserError();
  }
  return ParserResult<DerivativeAttr>(
      DerivativeAttr::create(Context, /*implicit*/ false, atLoc,
                             SourceRange(loc, rParenLoc), original, params));
}
// SWIFT_ENABLE_TENSORFLOW END

// SWIFT_ENABLE_TENSORFLOW
/// Helper function that parses 'type-identifier' for `parseQualifiedDeclName`.
/// Returns true on error. Sets `baseType` to the parsed type, if present, or to
/// `nullptr` if not. A missing base type is not considered an error.
static bool parseBaseTypeForQualifiedDeclName(Parser &P, TypeRepr *&baseType) {
  baseType = nullptr;

  if (!P.canParseTypeQualifierForDeclName())
    return false;

  auto result = P.parseTypeIdentifier(/*isParsingQualifiedDeclName*/ true);
  if (result.isNull())
    return true;

  // Consume the period.
  if (P.Tok.is(tok::period) || P.Tok.is(tok::period_prefix))
    P.consumeToken();
  else if (P.startsWithSymbol(P.Tok, '.'))
    P.consumeStartingCharacterOfCurrentToken(tok::period);

  baseType = result.getPtrOrNull();
  return false;
}
// SWIFT_ENABLE_TENSORFLOW END

// SWIFT_ENABLE_TENSORFLOW
/// parseQualifiedDeclName
///
///   qualified-decl-name:
///     type-identifier? unqualified-decl-name
///   type-identifier:
///     identifier generic-args? ('.' identifier generic-args?)*
///
/// Parses an optional base type, followed by a declaration name.
/// Returns true on error (if function decl name could not be parsed).
bool parseQualifiedDeclName(Parser &P, Diag<> nameParseError,
                            TypeRepr *&baseType, DeclNameWithLoc &original) {
  if (parseBaseTypeForQualifiedDeclName(P, baseType))
    return true;

  // NOTE: Use `afterDot = true` and `allowDeinitAndSubscript = true` to enable
  // initializer and subscript lookup.
  original.Name =
      P.parseUnqualifiedDeclName(/*afterDot*/ true, original.Loc,
                                 nameParseError, /*allowOperators*/ true,
                                 /*allowZeroArgCompoundNames*/ true,
                                 /*allowDeinitAndSubscript*/ true);

  // The base type is optional, but the final unqualified decl name is not.
  // If name could not be parsed, return true for error.
  return !original.Name;
}
// SWIFT_ENABLE_TENSORFLOW END

<<<<<<< HEAD
// SWIFT_ENABLE_TENSORFLOW
ParserResult<TransposingAttr> Parser::parseTransposingAttribute(SourceLoc atLoc,
                                                                SourceLoc loc) {
  StringRef AttrName = "transposing";
=======
ParserResult<TransposeAttr> Parser::parseTransposeAttribute(SourceLoc atLoc,
                                                            SourceLoc loc) {
  StringRef AttrName = "transpose";
>>>>>>> 8a45cbb5
  SourceLoc lParenLoc = loc, rParenLoc = loc;
  TypeRepr *baseType;
  DeclNameWithLoc original;
  SmallVector<ParsedAutoDiffParameter, 8> params;

  // Parse trailing comma, if it exists, and check for errors.
  auto consumeIfTrailingComma = [&]() -> bool {
    if (!consumeIf(tok::comma)) return false;
    // Diagnose trailing comma before ')'.
    if (Tok.is(tok::r_paren)) {
      diagnose(Tok, diag::unexpected_separator, ",");
      return errorAndSkipUntilConsumeRightParen(*this, AttrName);
    }
    // Check that token after comma is 'wrt:'.
    if (isIdentifier(Tok, "wrt"))
      return false;
    diagnose(Tok, diag::attr_expected_label, "wrt", AttrName);
    return errorAndSkipUntilConsumeRightParen(*this, AttrName);
  };

  // Parse '('.
  if (!consumeIf(tok::l_paren, lParenLoc)) {
    diagnose(getEndOfPreviousLoc(), diag::attr_expected_lparen, AttrName,
             /*DeclModifier*/ false);
    return makeParserError();
  }
  {
    SyntaxParsingContext ContentContext(
        SyntaxContext, SyntaxKind::DerivativeRegistrationAttributeArguments);
    // Parse the 'of:' label and colon.
    if (parseSpecificIdentifier("of", diag::attr_missing_label, "of",
                                AttrName) ||
        parseToken(tok::colon, diag::expected_colon_after_label, "of")) {
      return makeParserError();
    }
    {
      // Parse the optionally qualified function name.
      // TODO(TF-1009): Fix syntax support for dot-separated qualified names.
      // Currently, `SyntaxKind::FunctionDeclName` only supports unqualified
      // names.
      SyntaxParsingContext FuncDeclNameContext(SyntaxContext,
                                               SyntaxKind::FunctionDeclName);
      if (parseQualifiedDeclName(*this,
                                 diag::attr_transpose_expected_original_name,
                                 baseType, original))
        return makeParserError();
      if (consumeIfTrailingComma())
        return makeParserError();
    }
    // Parse the optional 'wrt' transposed parameters clause.
    if (Tok.is(tok::identifier) && Tok.getText() == "wrt" &&
        parseTransposedParametersClause(params, AttrName))
      return makeParserError();
  }
  // Parse ')'.
  if (!consumeIf(tok::r_paren, rParenLoc)) {
    diagnose(getEndOfPreviousLoc(), diag::attr_expected_rparen, AttrName,
             /*DeclModifier*/ false);
    return makeParserError();
  }
  return ParserResult<TransposeAttr>(TransposeAttr::create(
      Context, /*implicit*/ false, atLoc, SourceRange(loc, rParenLoc), baseType,
      original, params));
}
// SWIFT_ENABLE_TENSORFLOW END

// SWIFT_ENABLE_TENSORFLOW
ParserResult<QuotedAttr> Parser::parseQuotedAttribute(SourceLoc atLoc,
                                                      SourceLoc loc) {
  if (Context.LangOpts.EnableExperimentalQuasiquotes) {
    return ParserResult<QuotedAttr>(QuotedAttr::create(
        Context, atLoc, SourceRange(loc, loc), /*Implicit=*/false));
  } else {
    diagnose(atLoc, diag::attr_quoted_enable_experimental_quasiquotes);
    return makeParserError();
  }
}
// SWIFT_ENABLE_TENSORFLOW END

void Parser::parseObjCSelector(SmallVector<Identifier, 4> &Names,
                               SmallVector<SourceLoc, 4> &NameLocs,
                               bool &IsNullarySelector) {
  IsNullarySelector = true;
  SyntaxParsingContext SelectorContext(SyntaxContext, SyntaxKind::ObjCSelector);
  while (true) {
    SyntaxParsingContext SelectorPieceContext(SyntaxContext,
                                              SyntaxKind::ObjCSelectorPiece);
    // Empty selector piece.
    if (Tok.is(tok::colon)) {
      Names.push_back(Identifier());
      NameLocs.push_back(Tok.getLoc());
      IsNullarySelector = false;
      consumeToken();
      continue;
    }

    // Name.
    if (Tok.is(tok::identifier) || Tok.isKeyword()) {
      Names.push_back(Context.getIdentifier(Tok.getText()));
      NameLocs.push_back(Tok.getLoc());
      consumeToken();

      // If we have a colon, consume it.
      if (Tok.is(tok::colon)) {
        consumeToken();
        IsNullarySelector = false;
        continue;
      }

      // If we see a closing parentheses, we're done.
      if (Tok.is(tok::r_paren)) {
        // If we saw more than one identifier, there's a ':'
        // missing here. Complain and pretend we saw it.
        if (Names.size() > 1) {
          diagnose(Tok, diag::attr_objc_missing_colon)
          .fixItInsertAfter(NameLocs.back(), ":");
          IsNullarySelector = false;
        }

        break;
      }

      // If we see another identifier or keyword, complain about
      // the missing colon and keep going.
      if (Tok.is(tok::identifier) || Tok.isKeyword()) {
        diagnose(Tok, diag::attr_objc_missing_colon)
        .fixItInsertAfter(NameLocs.back(), ":");
        IsNullarySelector = false;
        continue;
      }

      // We don't know what happened. Break out.
      break;
    }

    // We didn't parse anything, don't create a ObjCSelectorPiece
    SelectorPieceContext.setTransparent();
    break;
  }
}

bool Parser::parseNewDeclAttribute(DeclAttributes &Attributes, SourceLoc AtLoc,
                                   DeclAttrKind DK) {
  // Ok, it is a valid attribute, eat it, and then process it.
  StringRef AttrName = Tok.getText();
  SourceLoc Loc = consumeToken();

  bool DiscardAttribute = false;

  // Diagnose duplicated attributes.
  const DeclAttribute *DuplicateAttribute = nullptr;
  if (!DeclAttribute::allowMultipleAttributes(DK))
    if ((DuplicateAttribute = Attributes.getAttribute(DK))) {
      // Delay issuing the diagnostic until we parse the attribute.
      DiscardAttribute = true;
    }
 
  // If this is a SIL-only attribute, reject it.
  if ((DeclAttribute::getOptions(DK) & DeclAttribute::SILOnly) != 0 &&
      !isInSILMode()) {
    diagnose(Loc, diag::only_allowed_in_sil, AttrName);
    DiscardAttribute = true;
  }

  if (Context.LangOpts.Target.isOSBinFormatCOFF()) {
    if (DK == DAK_WeakLinked) {
      diagnose(Loc, diag::attr_unsupported_on_target, AttrName,
               Context.LangOpts.Target.str());
      DiscardAttribute = true;
    }
  }

  // Filled in during parsing.  If there is a duplicate
  // diagnostic this can be used for better error presentation.
  SourceRange AttrRange;

  switch (DK) {
  case DAK_Count:
    llvm_unreachable("DAK_Count should not appear in parsing switch");

  case DAK_RawDocComment:
  case DAK_ObjCBridged:
  case DAK_RestatedObjCConformance:
  case DAK_SynthesizedProtocol:
  case DAK_ClangImporterSynthesizedType:
  case DAK_Custom:
    llvm_unreachable("virtual attributes should not be parsed "
                     "by attribute parsing code");
  case DAK_SetterAccess:
    llvm_unreachable("handled by DAK_AccessControl");

#define SIMPLE_DECL_ATTR(_, CLASS, ...) \
  case DAK_##CLASS: \
    if (!DiscardAttribute) \
      Attributes.add(new (Context) CLASS##Attr(AtLoc, Loc)); \
    break;
#include "swift/AST/Attr.def"

  case DAK_Effects: {
    if (!consumeIf(tok::l_paren)) {
      diagnose(Loc, diag::attr_expected_lparen, AttrName,
               DeclAttribute::isDeclModifier(DK));      return false;
    }

    if (Tok.isNot(tok::identifier)) {
      diagnose(Loc, diag::effects_attribute_expect_option, AttrName);
      return false;
    }

    EffectsKind kind;
    if (Tok.getText() == "readonly")
      kind = EffectsKind::ReadOnly;
    else if (Tok.getText() == "readnone")
      kind = EffectsKind::ReadNone;
    else if (Tok.getText() == "readwrite")
      kind = EffectsKind::ReadWrite;
    else if (Tok.getText() == "releasenone")
      kind = EffectsKind::ReleaseNone;
    else {
      diagnose(Loc, diag::effects_attribute_unknown_option,
               Tok.getText(), AttrName);
      return false;
    }
    AttrRange = SourceRange(Loc, Tok.getRange().getStart());
    consumeToken(tok::identifier);

    if (!consumeIf(tok::r_paren)) {
      diagnose(Loc, diag::attr_expected_rparen, AttrName,
               DeclAttribute::isDeclModifier(DK));
      return false;
    }

    if (!DiscardAttribute)
      Attributes.add(new (Context) EffectsAttr(AtLoc, AttrRange, kind));
    break;
  }

  case DAK_Inline: {
    if (!consumeIf(tok::l_paren)) {
      diagnose(Loc, diag::attr_expected_lparen, AttrName,
               DeclAttribute::isDeclModifier(DK));
      return false;
    }

    if (Tok.isNot(tok::identifier)) {
      diagnose(Loc, diag::optimization_attribute_expect_option, AttrName,
               "none");
      return false;
    }

    InlineKind kind;
    if (Tok.getText() == "never")
      kind = InlineKind::Never;
    else if (Tok.getText() == "__always")
      kind = InlineKind::Always;
    else {
      diagnose(Loc, diag::optimization_attribute_unknown_option,
               Tok.getText(), AttrName);
      return false;
    }
    consumeToken(tok::identifier);
    AttrRange = SourceRange(Loc, Tok.getRange().getStart());
    
    if (!consumeIf(tok::r_paren)) {
      diagnose(Loc, diag::attr_expected_rparen, AttrName,
               DeclAttribute::isDeclModifier(DK));
      return false;
    }

    if (!DiscardAttribute)
      Attributes.add(new (Context) InlineAttr(AtLoc, AttrRange, kind));

    break;
  }

  case DAK_Optimize: {
    if (!consumeIf(tok::l_paren)) {
      diagnose(Loc, diag::attr_expected_lparen, AttrName,
               DeclAttribute::isDeclModifier(DK));
      return false;
    }

    if (Tok.isNot(tok::identifier)) {
      diagnose(Loc, diag::optimization_attribute_expect_option, AttrName,
               "speed");
      return false;
    }

    OptimizationMode optMode = OptimizationMode::NotSet;
    if (Tok.getText() == "none")
      optMode = OptimizationMode::NoOptimization;
    else if (Tok.getText() == "speed")
      optMode = OptimizationMode::ForSpeed;
    else if (Tok.getText() == "size")
      optMode = OptimizationMode::ForSize;
    else {
      diagnose(Loc, diag::optimization_attribute_unknown_option,
               Tok.getText(), AttrName);
      return false;
    }
    consumeToken(tok::identifier);
    AttrRange = SourceRange(Loc, Tok.getRange().getStart());

    if (!consumeIf(tok::r_paren)) {
      diagnose(Loc, diag::attr_expected_rparen, AttrName,
               DeclAttribute::isDeclModifier(DK));
      return false;
    }

    if (!DiscardAttribute)
      Attributes.add(new (Context) OptimizeAttr(AtLoc, AttrRange, optMode));

    break;
  }

  case DAK_ReferenceOwnership: {
    // Handle weak/unowned/unowned(unsafe).
    auto Kind = AttrName == "weak" ? ReferenceOwnership::Weak
                                   : ReferenceOwnership::Unowned;
    SourceLoc EndLoc = Loc;

    if (Kind == ReferenceOwnership::Unowned && Tok.is(tok::l_paren)) {
      // Parse an optional specifier after unowned.
      SourceLoc lp = consumeToken(tok::l_paren);
      if (Tok.is(tok::identifier) && Tok.getText() == "safe") {
        consumeToken();
      } else if (Tok.is(tok::identifier) && Tok.getText() == "unsafe") {
        consumeToken();
        Kind = ReferenceOwnership::Unmanaged;
      } else {
        diagnose(Tok, diag::attr_unowned_invalid_specifier);
        consumeIf(tok::identifier);
      }

      SourceLoc rp;
      parseMatchingToken(tok::r_paren, rp, diag::attr_unowned_expected_rparen,
                         lp);
      EndLoc = rp;
    }

    if (!DiscardAttribute)
      Attributes.add(
          new (Context) ReferenceOwnershipAttr(SourceRange(Loc, EndLoc), Kind));
    break;
  }

  case DAK_AccessControl: {

    // Diagnose using access control in a local scope, which isn't meaningful.
    if (CurDeclContext->isLocalContext()) {
      diagnose(Loc, diag::attr_only_at_non_local_scope, AttrName);
    }

    AccessLevel access = llvm::StringSwitch<AccessLevel>(AttrName)
      .Case("private", AccessLevel::Private)
      .Case("fileprivate", AccessLevel::FilePrivate)
      .Case("internal", AccessLevel::Internal)
      .Case("public", AccessLevel::Public)
      .Case("open", AccessLevel::Open);

    if (!consumeIf(tok::l_paren)) {
      // Normal access control attribute.
      AttrRange = Loc;
      DuplicateAttribute = Attributes.getAttribute<AccessControlAttr>();
      if (!DuplicateAttribute)
        Attributes.add(new (Context) AccessControlAttr(AtLoc, Loc, access));
      break;
    }

    // Parse the subject.
    if (Tok.isContextualKeyword("set")) {
      consumeToken();
    } else {
      diagnose(Loc, diag::attr_access_expected_set, AttrName);
      // Minimal recovery: if there's a single token and then an r_paren,
      // consume them both. If there's just an r_paren, consume that.
      if (!consumeIf(tok::r_paren)) {
        if (Tok.isNot(tok::l_paren) && peekToken().is(tok::r_paren)) {
          consumeToken();
          consumeToken(tok::r_paren);
        }
      }
      return false;
    }

    AttrRange = SourceRange(Loc, Tok.getLoc());

    if (!consumeIf(tok::r_paren)) {
      diagnose(Loc, diag::attr_expected_rparen, AttrName,
               DeclAttribute::isDeclModifier(DK));
      return false;
    }

    DuplicateAttribute = Attributes.getAttribute<SetterAccessAttr>();
    if (!DuplicateAttribute) {
      Attributes.add(new (Context) SetterAccessAttr(AtLoc, AttrRange, access));
    }

    break;
  }

  case DAK_CDecl:
  case DAK_SILGenName: {
    if (!consumeIf(tok::l_paren)) {
      diagnose(Loc, diag::attr_expected_lparen, AttrName,
               DeclAttribute::isDeclModifier(DK));
      return false;
    }

    if (Tok.isNot(tok::string_literal)) {
      diagnose(Loc, diag::attr_expected_string_literal, AttrName);
      return false;
    }

    Optional<StringRef> AsmName = getStringLiteralIfNotInterpolated(
        Loc, ("'" + AttrName + "'").str());

    consumeToken(tok::string_literal);

    if (AsmName.hasValue())
      AttrRange = SourceRange(Loc, Tok.getRange().getStart());
    else
      DiscardAttribute = true;

    if (!consumeIf(tok::r_paren)) {
      diagnose(Loc, diag::attr_expected_rparen, AttrName,
               DeclAttribute::isDeclModifier(DK));
      return false;
    }

    // Diagnose using @_silgen_name in a local scope.  These don't
    // actually work.
    if (CurDeclContext->isLocalContext()) {
      // Emit an error, but do not discard the attribute.  This enables
      // better recovery in the parser.
      diagnose(Loc, diag::attr_only_at_non_local_scope, AttrName);
    }

    if (!DiscardAttribute) {
      if (DK == DAK_SILGenName)
        Attributes.add(new (Context) SILGenNameAttr(AsmName.getValue(), AtLoc,
                                                AttrRange, /*Implicit=*/false));
      else if (DK == DAK_CDecl)
        Attributes.add(new (Context) CDeclAttr(AsmName.getValue(), AtLoc,
                                               AttrRange, /*Implicit=*/false));
      else
        llvm_unreachable("out of sync with switch");
    }

    break;
  }
  
  case DAK_Alignment: {
    if (!consumeIf(tok::l_paren)) {
      diagnose(Loc, diag::attr_expected_lparen, AttrName,
               DeclAttribute::isDeclModifier(DK));
      return false;
    }
    
    if (Tok.isNot(tok::integer_literal)) {
      diagnose(Loc, diag::alignment_must_be_positive_integer);
      return false;
    }
    
    StringRef alignmentText = Tok.getText();
    unsigned alignmentValue;
    if (alignmentText.getAsInteger(0, alignmentValue)) {
      diagnose(Loc, diag::alignment_must_be_positive_integer);
      return false;
    }
    
    consumeToken(tok::integer_literal);
    
    auto range = SourceRange(Loc, Tok.getRange().getStart());
    
    if (!consumeIf(tok::r_paren)) {
      diagnose(Loc, diag::attr_expected_rparen, AttrName,
               DeclAttribute::isDeclModifier(DK));
      return false;
    }

    Attributes.add(new (Context) AlignmentAttr(alignmentValue, AtLoc, range,
                                               /*implicit*/ false));
    
    break;
  }
  
  case DAK_SwiftNativeObjCRuntimeBase: {
    if (!consumeIf(tok::l_paren)) {
      diagnose(Loc, diag::attr_expected_lparen, AttrName,
               DeclAttribute::isDeclModifier(DK));
      return false;
    }

    if (Tok.isNot(tok::identifier)) {
      diagnose(Loc, diag::swift_native_objc_runtime_base_must_be_identifier);
      return false;
    }
    
    Identifier name;
    consumeIdentifier(&name);
    
    auto range = SourceRange(Loc, Tok.getRange().getStart());

    if (!consumeIf(tok::r_paren)) {
      diagnose(Loc, diag::attr_expected_rparen, AttrName,
               DeclAttribute::isDeclModifier(DK));
      return false;
    }
    
    Attributes.add(new (Context) SwiftNativeObjCRuntimeBaseAttr(name,
                                            AtLoc, range, /*implicit*/ false));
    break;
  }
  
  case DAK_Semantics: {
    if (!consumeIf(tok::l_paren)) {
      diagnose(Loc, diag::attr_expected_lparen, AttrName,
               DeclAttribute::isDeclModifier(DK));
      return false;
    }

    if (Tok.isNot(tok::string_literal)) {
      diagnose(Loc, diag::attr_expected_string_literal, AttrName);
      return false;
    }

    auto Value = getStringLiteralIfNotInterpolated(
        Loc, ("'" + AttrName + "'").str());

    consumeToken(tok::string_literal);

    if (Value.hasValue())
      AttrRange = SourceRange(Loc, Tok.getRange().getStart());
    else
      DiscardAttribute = true;

    if (!consumeIf(tok::r_paren)) {
      diagnose(Loc, diag::attr_expected_rparen, AttrName,
               DeclAttribute::isDeclModifier(DK));
      return false;
    }

    if (!DiscardAttribute)
      Attributes.add(new (Context) SemanticsAttr(Value.getValue(), AtLoc,
                                                 AttrRange,
                                                 /*Implicit=*/false));
    break;
  }

  case DAK_Available: {
    if (!consumeIf(tok::l_paren)) {
      diagnose(Loc, diag::attr_expected_lparen, AttrName,
               DeclAttribute::isDeclModifier(DK));
      return false;
    }

    // platform:
    //   *
    //   identifier
    if (!Tok.is(tok::identifier) &&
        !(Tok.isAnyOperator() && Tok.getText() == "*")) {
      if (Tok.is(tok::code_complete) && CodeCompletion) {
        CodeCompletion->completeDeclAttrParam(DAK_Available, 0);
        consumeToken(tok::code_complete);
      }
      diagnose(Tok.getLoc(), diag::attr_availability_platform, AttrName)
        .highlight(SourceRange(Tok.getLoc()));
      consumeIf(tok::r_paren);
      return false;
    }

    // Delay processing of platform until later, after we have
    // parsed more of the attribute.
    StringRef Platform = Tok.getText();

    if (Platform != "*" &&
        peekToken().isAny(tok::integer_literal, tok::floating_literal)) {
      // We have the short form of available: @available(iOS 8.0.1, *)
      SmallVector<AvailabilitySpec *, 5> Specs;
      ParserStatus Status = parseAvailabilitySpecList(Specs);

      if (Status.isError())
        return false;

      AttrRange = SourceRange(Loc, Tok.getLoc());
      // For each platform version spec in the spec list, create an
      // implicit AvailableAttr for the platform with the introduced
      // version from the spec. For example, if we have
      //   @available(iOS 8.0, OSX 10.10, *):
      // we will synthesize:
      //  @available(iOS, introduced: 8.0)
      //  @available(OSX, introduced: 10.10)
      //
      // Similarly if we have a language version spec or PackageDescription
      // version in the spec list, create an implicit AvailableAttr
      // with the specified version as the introduced argument. 
      // For example, if we have
      //   @available(swift 3.1)
      // we will synthesize
      //   @available(swift, introduced: 3.1)
      // or, if we have
      //   @available(_PackageDescription 4.2)
      // we will synthesize
      //   @available(_PackageDescription, introduced: 4.2)

      for (auto *Spec : Specs) {
        PlatformKind Platform;
        llvm::VersionTuple Version;
        SourceRange VersionRange;
        PlatformAgnosticAvailabilityKind PlatformAgnostic;

        if (auto *PlatformVersionSpec =
            dyn_cast<PlatformVersionConstraintAvailabilitySpec>(Spec)) {
          Platform = PlatformVersionSpec->getPlatform();
          Version = PlatformVersionSpec->getVersion();
          VersionRange = PlatformVersionSpec->getVersionSrcRange();
          PlatformAgnostic = PlatformAgnosticAvailabilityKind::None;

        } else if (auto *PlatformAgnosticVersionSpec =
                   dyn_cast<PlatformAgnosticVersionConstraintAvailabilitySpec>(Spec)) {
          Platform = PlatformKind::none;
          Version = PlatformAgnosticVersionSpec->getVersion();
          VersionRange = PlatformAgnosticVersionSpec->getVersionSrcRange();
          PlatformAgnostic = PlatformAgnosticVersionSpec->isLanguageVersionSpecific() ?
                               PlatformAgnosticAvailabilityKind::SwiftVersionSpecific :
                               PlatformAgnosticAvailabilityKind::PackageDescriptionVersionSpecific;

        } else {
          continue;
        }

        Attributes.add(new (Context)
                       AvailableAttr(AtLoc, AttrRange,
                                     Platform,
                                     /*Message=*/StringRef(),
                                     /*Rename=*/StringRef(),
                                     /*Introduced=*/Version,
                                     /*IntroducedRange=*/VersionRange,
                                     /*Deprecated=*/llvm::VersionTuple(),
                                     /*DeprecatedRange=*/SourceRange(),
                                     /*Obsoleted=*/llvm::VersionTuple(),
                                     /*ObsoletedRange=*/SourceRange(),
                                     PlatformAgnostic,
                                     /*Implicit=*/false));
      }

      if (!consumeIf(tok::r_paren)) {
        diagnose(Tok.getLoc(), diag::attr_expected_rparen, AttrName,
                 DeclAttribute::isDeclModifier(DK));
        return false;
      }

      break;
    }

    auto AvailabilityAttr = parseExtendedAvailabilitySpecList(AtLoc, Loc,
                                                              AttrName);
    DiscardAttribute |= AvailabilityAttr.isParseError();

    if (!consumeIf(tok::r_paren)) {
      if (!DiscardAttribute) {
        diagnose(Tok.getLoc(), diag::attr_expected_rparen, AttrName,
                 DeclAttribute::isDeclModifier(DK));
      }
      return false;
    }

    if (!DiscardAttribute) {
      Attributes.add(AvailabilityAttr.get());
    } else {
      return false;
    }
    break;
  }
  case DAK_PrivateImport: {
    // Parse the leading '('.
    if (Tok.isNot(tok::l_paren)) {
      diagnose(Loc, diag::attr_expected_lparen, AttrName,
               DeclAttribute::isDeclModifier(DK));
      return false;
    }
    SourceLoc LParenLoc = consumeToken(tok::l_paren);
    Optional<StringRef> filename;
    {
      SyntaxParsingContext ContentContext(
          SyntaxContext, SyntaxKind::NamedAttributeStringArgument);

      // Parse 'sourceFile'.
      if (Tok.getText() != "sourceFile") {
        diagnose(LParenLoc, diag::attr_private_import_expected_sourcefile);
        return false;
      }
      auto ForLoc = consumeToken();

      // Parse ':'.
      if (Tok.getKind() != tok::colon) {
        diagnose(ForLoc, diag::attr_private_import_expected_colon);
        return false;
      }
      auto ColonLoc = consumeToken(tok::colon);

      // Parse '"'function-name'"'
      if (Tok.isNot(tok::string_literal)) {
        diagnose(ColonLoc, diag::attr_private_import_expected_sourcefile_name);
        return false;
      }
      filename = getStringLiteralIfNotInterpolated(Loc, "_private");
      if (!filename.hasValue()) {
        diagnose(ColonLoc, diag::attr_private_import_expected_sourcefile_name);
        return false;
      }
      consumeToken(tok::string_literal);
    }
    // Parse the matching ')'.
    SourceLoc RParenLoc;
    bool Invalid = parseMatchingToken(tok::r_paren, RParenLoc,
                                      diag::attr_private_import_expected_rparen,
                                      LParenLoc);
    if (Invalid)
      return false;
    auto *attr = PrivateImportAttr::create(Context, AtLoc, Loc, LParenLoc,
                                           *filename, RParenLoc);
    Attributes.add(attr);

    break;
  }
  case DAK_ObjC: {
    // Unnamed @objc attribute.
    if (Tok.isNot(tok::l_paren)) {
      auto attr = ObjCAttr::createUnnamed(Context, AtLoc, Loc);
      Attributes.add(attr);
      break;
    }

    // Parse the leading '('.
    SourceLoc LParenLoc = consumeToken(tok::l_paren);

    // Parse the names, with trailing colons (if there are present) and populate
    // the inout parameters
    SmallVector<Identifier, 4> Names;
    SmallVector<SourceLoc, 4> NameLocs;
    bool NullarySelector = true;
    parseObjCSelector(Names, NameLocs, NullarySelector);

    // Parse the matching ')'.
    SourceLoc RParenLoc;
    bool Invalid = parseMatchingToken(tok::r_paren, RParenLoc,
                                      diag::attr_objc_expected_rparen,
                                      LParenLoc);

    ObjCAttr *attr;
    if (Names.empty()) {
      // When there are no names, recover as if there were no parentheses.
      if (!Invalid)
        diagnose(LParenLoc, diag::attr_objc_empty_name);
      attr = ObjCAttr::createUnnamed(Context, AtLoc, Loc);
    } else if (NullarySelector) {
      // When we didn't see a colon, this is a nullary name.
      assert(Names.size() == 1 && "Forgot to set sawColon?");
      attr = ObjCAttr::createNullary(Context, AtLoc, Loc, LParenLoc,
                                     NameLocs.front(), Names.front(),
                                     RParenLoc);
    } else {
      // When we did see a colon, this is a selector.
      attr = ObjCAttr::createSelector(Context, AtLoc, Loc, LParenLoc,
                                      NameLocs, Names, RParenLoc);
    }
    Attributes.add(attr);
    break;
  }
  case DAK_ObjCRuntimeName: {
    if (!consumeIf(tok::l_paren)) {
      diagnose(Loc, diag::attr_expected_lparen, AttrName,
               DeclAttribute::isDeclModifier(DK));
      return false;
    }

    if (Tok.isNot(tok::identifier)) {
      diagnose(Loc, diag::objc_runtime_name_must_be_identifier);
      return false;
    }

    auto name = Tok.getText();

    consumeToken(tok::identifier);

    auto range = SourceRange(Loc, Tok.getRange().getStart());

    if (!consumeIf(tok::r_paren)) {
      diagnose(Loc, diag::attr_expected_rparen, AttrName,
               DeclAttribute::isDeclModifier(DK));
      return false;
    }

    Attributes.add(new (Context) ObjCRuntimeNameAttr(name, AtLoc, range,
                                                     /*implicit*/ false));
    break;
  }


  case DAK_DynamicReplacement: {
    // Parse the leading '('.
    if (Tok.isNot(tok::l_paren)) {
      diagnose(Loc, diag::attr_expected_lparen, AttrName,
               DeclAttribute::isDeclModifier(DK));
      return false;
    }

    SourceLoc LParenLoc = consumeToken(tok::l_paren);
    DeclName replacedFunction;
    {
      SyntaxParsingContext ContentContext(
          SyntaxContext, SyntaxKind::NamedAttributeStringArgument);

      // Parse 'for'.
      if (Tok.getText() != "for") {
        diagnose(Loc, diag::attr_dynamic_replacement_expected_for);
        return false;
      }
      auto ForLoc = consumeToken();

      // Parse ':'.
      if (Tok.getText() != ":") {
        diagnose(ForLoc, diag::attr_dynamic_replacement_expected_colon);
        return false;
      }
      consumeToken(tok::colon);
      {
        SyntaxParsingContext ContentContext(SyntaxContext,
                                            SyntaxKind::DeclName);

        DeclNameLoc loc;
        replacedFunction = parseUnqualifiedDeclName(
            true, loc, diag::attr_dynamic_replacement_expected_function,
            /*allowOperators*/ true, /*allowZeroArgCompoundNames*/ true,
            /*allowDeinitAndSubscript*/ true);
      }
    }

    // Parse the matching ')'.
    SourceLoc RParenLoc;
    bool Invalid = parseMatchingToken(
        tok::r_paren, RParenLoc, diag::attr_dynamic_replacement_expected_rparen,
        LParenLoc);
    if (Invalid) {
      return false;
    }


    DynamicReplacementAttr *attr = DynamicReplacementAttr::create(
        Context, AtLoc, Loc, LParenLoc, replacedFunction, RParenLoc);
    Attributes.add(attr);
    break;
  }

  case DAK_Specialize: {
    if (Tok.isNot(tok::l_paren)) {
      diagnose(Loc, diag::attr_expected_lparen, AttrName,
               DeclAttribute::isDeclModifier(DK));
      return false;
    }
    SpecializeAttr *Attr;
    if (!parseSpecializeAttribute(tok::r_paren, AtLoc, Loc, Attr))
      return false;

    Attributes.add(Attr);
    break;
    }

  case DAK_Implements: {
    ParserResult<ImplementsAttr> Attr = parseImplementsAttribute(AtLoc, Loc);
    if (Attr.isNonNull()) {
      Attributes.add(Attr.get());
    }
    break;
  }

  case DAK_Differentiable: {
    auto Attr = parseDifferentiableAttribute(AtLoc, Loc);
    if (Attr.isNonNull())
      Attributes.add(Attr.get());

    // TODO(TF-1001): Remove 'jvp:' and 'vjp:' parameters from '@differentiable'
    // attribute, and remove the following check.
    // `@differentiable` with derivative registration in a local scope is not
    // allowed.
    if (Attr.isNonNull() && CurDeclContext->isLocalContext() &&
        (Attr.get()->getJVP() || Attr.get()->getVJP()))
      diagnose(Loc, diag::attr_only_at_non_local_scope,
               '@' + AttrName.str() + "(jvp:vjp:)");
    break;
  }

  // SWIFT_ENABLE_TENSORFLOW
  case DAK_Derivative: {
    // `@derivative` in a local scope is not allowed.
    if (CurDeclContext->isLocalContext())
      diagnose(Loc, diag::attr_only_at_non_local_scope, '@' + AttrName.str());

    auto Attr = parseDerivativeAttribute(AtLoc, Loc);
    if (Attr.isNonNull())
      Attributes.add(Attr.get());
    break;
  }

  // SWIFT_ENABLE_TENSORFLOW
  case DAK_Transpose: {
    // `@transpose` in a local scope is not allowed.
    if (CurDeclContext->isLocalContext())
      diagnose(Loc, diag::attr_only_at_non_local_scope, '@' + AttrName.str());

    auto Attr = parseTransposeAttribute(AtLoc, Loc);
    if (Attr.isNonNull())
      Attributes.add(Attr.get());
    break;
  }

  // SWIFT_ENABLE_TENSORFLOW
  case DAK_Differentiating: {
    // Diagnose deprecated `@differentiating` attribute.
    diagnose(Loc, diag::attr_differentiating_deprecated);

    // `@differentiating` in a local scope is not allowed.
    if (CurDeclContext->isLocalContext())
      diagnose(Loc, diag::attr_only_at_non_local_scope, '@' + AttrName.str());

    auto Attr = parseDifferentiatingAttribute(AtLoc, Loc);
    if (Attr.isNonNull())
      Attributes.add(Attr.get());
    break;
  }

  case DAK_ProjectedValueProperty: {
    if (!consumeIf(tok::l_paren)) {
      diagnose(Loc, diag::attr_expected_lparen, AttrName,
               DeclAttribute::isDeclModifier(DK));
      return false;
    }

    if (Tok.isNot(tok::identifier)) {
      diagnose(Loc, diag::projection_value_property_not_identifier);
      return false;
    }

    Identifier name;
    consumeIdentifier(&name, /*allowDollarIdentifier=*/true);

    auto range = SourceRange(Loc, Tok.getRange().getStart());

    if (!consumeIf(tok::r_paren)) {
      diagnose(Loc, diag::attr_expected_rparen, AttrName,
               DeclAttribute::isDeclModifier(DK));
      return false;
    }

    Attributes.add(new (Context) ProjectedValuePropertyAttr(
        name, AtLoc, range, /*implicit*/ false));
    break;
  }

  case DAK_Quoted: {
    auto Attr = parseQuotedAttribute(AtLoc, Loc);
    if (Attr.isNonNull())
      Attributes.add(Attr.get());
    break;
  }
  }

  if (DuplicateAttribute) {
    diagnose(Loc, diag::duplicate_attribute, DeclAttribute::isDeclModifier(DK))
      .highlight(AttrRange);
    diagnose(DuplicateAttribute->getLocation(),
             diag::previous_attribute,
             DeclAttribute::isDeclModifier(DK))
      .highlight(DuplicateAttribute->getRange());
  }

    // If this is a decl modifier spelled with an @, emit an error and remove it
  // with a fixit.
  if (AtLoc.isValid() && DeclAttribute::isDeclModifier(DK))
    diagnose(AtLoc, diag::cskeyword_not_attribute, AttrName).fixItRemove(AtLoc);
  
  return false;
}

bool Parser::parseVersionTuple(llvm::VersionTuple &Version,
                               SourceRange &Range,
                               const Diagnostic &D) {
  SyntaxParsingContext VersionContext(SyntaxContext, SyntaxKind::VersionTuple);
  // A version number is either an integer (8), a float (8.1), or a
  // float followed by a dot and an integer (8.1.0).
  if (!Tok.isAny(tok::integer_literal, tok::floating_literal)) {
    diagnose(Tok, D);
    return true;
  }

  SourceLoc StartLoc = Tok.getLoc();
  
  if (Tok.is(tok::integer_literal)) {
    unsigned major = 0;
    if (Tok.getText().getAsInteger(10, major)) {
      // Maybe the literal was in hex. Reject that.
      diagnose(Tok, D);
      consumeToken();
      return true;
    }
    Version = llvm::VersionTuple(major);
    Range = SourceRange(StartLoc, Tok.getLoc());
    consumeToken();
    return false;
  }

  unsigned major = 0, minor = 0;
  StringRef majorPart, minorPart;
  std::tie(majorPart, minorPart) = Tok.getText().split('.');
  if (majorPart.getAsInteger(10, major) || minorPart.getAsInteger(10, minor)) {
    // Reject things like 0.1e5 and hex literals.
    diagnose(Tok, D);
    consumeToken();
    return true;
  }

  Range = SourceRange(StartLoc, Tok.getLoc());
  consumeToken();
  
  if (consumeIf(tok::period)) {
    unsigned micro = 0;
    if (!Tok.is(tok::integer_literal) ||
        Tok.getText().getAsInteger(10, micro)) {
      // Reject things like 0.1e5 and hex literals.
      diagnose(Tok, D);
      if (Tok.is(tok::integer_literal) ||
          peekToken().isAny(tok::r_paren, tok::comma))
        consumeToken();
      return true;
    }
    
    Range = SourceRange(StartLoc, Tok.getLoc());
    consumeToken();
    
    Version = llvm::VersionTuple(major, minor, micro);
  } else {
    Version = llvm::VersionTuple(major, minor);
  }

  return false;
}

/// Check whether the attributes have already established an initializer
/// context within the given set of attributes.
static PatternBindingInitializer *findAttributeInitContent(
    DeclAttributes &Attributes) {
  for (auto custom : Attributes.getAttributes<CustomAttr>()) {
    if (auto initContext = custom->getInitContext())
      return initContext;
  }

  return nullptr;
}

/// \verbatim
///   attribute:
///     '_silgen_name' '(' identifier ')'
///     'semantics' '(' identifier ')'
///     'infix' '=' numeric_constant
///     'unary'
///     'stdlib'
///     'weak'
///     'inout'
///     'unowned'
///     'unowned' '(' 'safe' ')'
///     'unowned' '(' 'unsafe' ')'
///     'noreturn'
///     'optional'
///     'mutating'
///     ( 'private' | 'internal' | 'public' )
///     ( 'private' | 'internal' | 'public' ) '(' 'set' ')'
///     'requires_stored_property_inits'
/// \endverbatim
///
/// Note that various attributes (like mutating, weak, and unowned) are parsed
/// but rejected since they have context-sensitive keywords.
///
ParserStatus Parser::parseDeclAttribute(DeclAttributes &Attributes, SourceLoc AtLoc) {
  // If this not an identifier, the attribute is malformed.
  if (Tok.isNot(tok::identifier) &&
      Tok.isNot(tok::kw_in) &&
      Tok.isNot(tok::kw_inout)) {

    if (Tok.is(tok::code_complete)) {
      if (CodeCompletion) {
        // If the next token is not on the same line, this attribute might be
        // starting new declaration instead of adding attribute to existing
        // decl.
        auto isIndependent = peekToken().isAtStartOfLine();
        CodeCompletion->completeDeclAttrBeginning(isInSILMode(), isIndependent);
      }
      consumeToken(tok::code_complete);
      return makeParserCodeCompletionStatus();
    }

    diagnose(Tok, diag::expected_attribute_name);
    return makeParserError();
  }

  // If the attribute follows the new representation, switch
  // over to the alternate parsing path.
  DeclAttrKind DK = DeclAttribute::getAttrKindFromString(Tok.getText());
  
  auto checkInvalidAttrName = [&](StringRef invalidName,
                                  StringRef correctName,
                                  DeclAttrKind kind,
                                  Optional<Diag<StringRef, StringRef>> diag = None) {
    if (DK == DAK_Count && Tok.getText() == invalidName) {
      DK = kind;

      if (diag) {
        diagnose(Tok, *diag, invalidName, correctName)
            .fixItReplace(Tok.getLoc(), correctName);
      }
    }
  };

  // Check if attr is availability, and suggest available instead
  checkInvalidAttrName("availability", "available", DAK_Available, diag::attr_renamed);

  // Check if attr is inlineable, and suggest inlinable instead
  checkInvalidAttrName("inlineable", "inlinable", DAK_Inlinable, diag::attr_name_close_match);

  // In Swift 5 and above, these become hard errors. In Swift 4.2, emit a
  // warning for compatibility. Otherwise, don't diagnose at all.
  if (Context.isSwiftVersionAtLeast(5)) {
    checkInvalidAttrName("_versioned", "usableFromInline", DAK_UsableFromInline, diag::attr_renamed);
    checkInvalidAttrName("_inlineable", "inlinable", DAK_Inlinable, diag::attr_renamed);
  } else if (Context.isSwiftVersionAtLeast(4, 2)) {
    checkInvalidAttrName("_versioned", "usableFromInline", DAK_UsableFromInline, diag::attr_renamed_warning);
    checkInvalidAttrName("_inlineable", "inlinable", DAK_Inlinable, diag::attr_renamed_warning);
  } else {
    checkInvalidAttrName("_versioned", "usableFromInline", DAK_UsableFromInline);
    checkInvalidAttrName("_inlineable", "inlinable", DAK_Inlinable);
  }

  // Other names of property wrappers...
  checkInvalidAttrName("propertyDelegate", "propertyWrapper",
                       DAK_PropertyWrapper, diag::attr_renamed_warning);
  checkInvalidAttrName("_propertyWrapper", "propertyWrapper",
                       DAK_PropertyWrapper, diag::attr_renamed_warning);

  if (DK == DAK_Count && Tok.getText() == "warn_unused_result") {
    // The behavior created by @warn_unused_result is now the default. Emit a
    // Fix-It to remove.
    SourceLoc attrLoc = consumeToken();

    // @warn_unused_result with no arguments.
    if (Tok.isNot(tok::l_paren)) {
      diagnose(AtLoc, diag::attr_warn_unused_result_removed)
        .fixItRemove(SourceRange(AtLoc, attrLoc));

      // Recovered.
      return makeParserSuccess();
    }

    // @warn_unused_result with arguments.
    SourceLoc lParenLoc = consumeToken();
    skipUntil(tok::r_paren);

    // Parse the closing ')'.
    SourceLoc rParenLoc;
    if (Tok.isNot(tok::r_paren)) {
      parseMatchingToken(tok::r_paren, rParenLoc,
                         diag::attr_warn_unused_result_expected_rparen,
                         lParenLoc);
    }
    if (Tok.is(tok::r_paren)) {
      rParenLoc = consumeToken();
    }

    diagnose(AtLoc, diag::attr_warn_unused_result_removed)
      .fixItRemove(SourceRange(AtLoc, rParenLoc));

    // Recovered.
    return makeParserSuccess();
  }

  if (DK != DAK_Count && !DeclAttribute::shouldBeRejectedByParser(DK)) {
    parseNewDeclAttribute(Attributes, AtLoc, DK);
    return makeParserSuccess();
  }

  if (TypeAttributes::getAttrKindFromString(Tok.getText()) != TAK_Count)
    diagnose(Tok, diag::type_attribute_applied_to_decl);
  else if (Tok.isContextualKeyword("unknown")) {
    diagnose(Tok, diag::unknown_attribute, "unknown");
  } else {
    // Change the context to create a custom attribute syntax.
    SyntaxContext->setCreateSyntax(SyntaxKind::CustomAttribute);
    // Parse a custom attribute.
    auto type = parseType(diag::expected_type);
    if (type.hasCodeCompletion() || type.isNull()) {
      if (Tok.is(tok::l_paren))
        skipSingle();

      return ParserStatus(type);
    }

    // Parse the optional arguments.
    SourceLoc lParenLoc, rParenLoc;
    SmallVector<Expr *, 2> args;
    SmallVector<Identifier, 2> argLabels;
    SmallVector<SourceLoc, 2> argLabelLocs;
    Expr *trailingClosure = nullptr;
    bool hasInitializer = false;
    ParserStatus status;

    // If we're not in a local context, we'll need a context to parse
    // initializers into (should we have one).  This happens for properties
    // and global variables in libraries.
    PatternBindingInitializer *initContext = nullptr;

    if (Tok.isFollowingLParen()) {
      if (peekToken().is(tok::code_complete)) {
        consumeToken(tok::l_paren);
        if (CodeCompletion) {
          auto typeE = new (Context) TypeExpr(type.get());
          auto CCE = new (Context) CodeCompletionExpr(Tok.getLoc());
          CodeCompletion->completePostfixExprParen(typeE, CCE);
        }
        consumeToken(tok::code_complete);
        skipUntil(tok::r_paren);
        consumeIf(tok::r_paren);
        status.setHasCodeCompletion();
      } else {
        // If we have no local context to parse the initial value into, create
        // one for the PBD we'll eventually create.  This allows us to have
        // reasonable DeclContexts for any closures that may live inside of
        // initializers.
        Optional<ParseFunctionBody> initParser;
        if (!CurDeclContext->isLocalContext()) {
          initContext = findAttributeInitContent(Attributes);
          if (!initContext)
            initContext =
                new (Context) PatternBindingInitializer(CurDeclContext);

          initParser.emplace(*this, initContext);
        }
        status |= parseExprList(tok::l_paren, tok::r_paren,
                                /*isPostfix=*/false, /*isExprBasic=*/true,
                                lParenLoc, args, argLabels, argLabelLocs,
                                rParenLoc, trailingClosure,
                                SyntaxKind::TupleExprElementList);
        assert(!trailingClosure && "Cannot parse a trailing closure here");
        hasInitializer = true;
      }
    }

    // Form the attribute.
    auto attr = CustomAttr::create(Context, AtLoc, type.get(), hasInitializer,
                                   initContext, lParenLoc, args, argLabels,
                                   argLabelLocs, rParenLoc);
    Attributes.add(attr);
    return status;
  }

  // Recover by eating @foo(...) when foo is not known.
  consumeToken();
  if (Tok.is(tok::l_paren))
    skipSingle();

  return makeParserError();
}

bool Parser::canParseTypeAttribute() {
  TypeAttributes attrs; // ignored
  return !parseTypeAttribute(attrs, /*atLoc=*/SourceLoc(),
                             /*justChecking*/ true);
}

/// Parses the '@differentiable' argument (no argument list, or '(linear)'),
/// and sets the appropriate fields on `Attributes`.
///
/// \param emitDiagnostics - if false, doesn't emit diagnostics
/// \returns true on error, false on success
static bool parseDifferentiableAttributeArgument(Parser &P,
                                                 TypeAttributes &Attributes,
                                                 bool emitDiagnostics) {
  Parser::BacktrackingScope backtrack(P);

  // Match '( <identifier> )', and store the identifier token to `argument`.
  if (!P.consumeIf(tok::l_paren))
    return false;
  auto argument = P.Tok;
  if (!P.consumeIf(tok::identifier))
    return false;
  if (!P.consumeIf(tok::r_paren)) {
    // Special case handling for '( <identifier> (' so that we don't produce the
    // misleading diagnostic "expected ',' separator" when the real issue is
    // that the user forgot the ')' closing the '@differentiable' argument list.
    if (P.Tok.is(tok::l_paren)) {
      backtrack.cancelBacktrack();
      if (emitDiagnostics)
        P.diagnose(P.Tok, diag::differentiable_attribute_expected_rparen);
      return true;
    }
    return false;
  }

  // If the next token is not a `(`, `@`, or an identifier, then the
  // matched '( <identifier> )' is actually the parameter type list,
  // not an argument to '@differentiable'.
  if (P.Tok.isNot(tok::l_paren, tok::at_sign, tok::identifier))
    return false;

  backtrack.cancelBacktrack();

  if (argument.getText() != "linear") {
    if (emitDiagnostics)
      P.diagnose(argument, diag::unexpected_argument_differentiable,
                 argument.getText());
    return true;
  }

  Attributes.linear = true;
  return false;
}

/// \verbatim
///   attribute-type:
///     'noreturn'
/// \endverbatim
///
/// \param justChecking - if true, we're just checking whether we
///   canParseTypeAttribute; don't emit any diagnostics, and there's
///   no need to actually record the attribute
bool Parser::parseTypeAttribute(TypeAttributes &Attributes, SourceLoc AtLoc,
                                bool justChecking) {
  // If this not an identifier, the attribute is malformed.
  if (Tok.isNot(tok::identifier) &&
      // These are keywords that we accept as attribute names.
      Tok.isNot(tok::kw_in) && Tok.isNot(tok::kw_inout)) {
    if (!justChecking)
      diagnose(Tok, diag::expected_attribute_name);
    return true;
  }
  
  // Determine which attribute it is, and diagnose it if unknown.
  TypeAttrKind attr = TypeAttributes::getAttrKindFromString(Tok.getText());

  if (attr == TAK_Count) {
    if (justChecking) return true;

    auto declAttrID = DeclAttribute::getAttrKindFromString(Tok.getText());
    if (declAttrID == DAK_Count) {
      // Not a decl or type attribute.
      diagnose(Tok, diag::unknown_attribute, Tok.getText());
    } else {
      // Otherwise this is a valid decl attribute so they should have put it on
      // the decl instead of the type.

      // If this is the first attribute, and if we are on a simple decl, emit a
      // fixit to move the attribute.  Otherwise, we don't have the location of
      // the @ sign, or we don't have confidence that the fixit will be right.
      if (!Attributes.empty() || StructureMarkers.empty() ||
          StructureMarkers.back().Kind != StructureMarkerKind::Declaration ||
          StructureMarkers.back().Loc.isInvalid() ||
          peekToken().is(tok::equal)) {
        diagnose(Tok, diag::decl_attribute_applied_to_type);
      } else {
        // Otherwise, this is the first type attribute and we know where the
        // declaration is.  Emit the same diagnostic, but include a fixit to
        // move the attribute.  Unfortunately, we don't have enough info to add
        // the attribute to DeclAttributes.
        diagnose(Tok, diag::decl_attribute_applied_to_type)
          .fixItRemove(SourceRange(Attributes.AtLoc, Tok.getLoc()))
          .fixItInsert(StructureMarkers.back().Loc,
                       "@" + Tok.getText().str()+" ");
      }
    }
    
    // Recover by eating @foo(...) when foo is not known.
    consumeToken();
    SyntaxParsingContext TokListContext(SyntaxContext, SyntaxKind::TokenList);

    if (Tok.is(tok::l_paren) && getEndOfPreviousLoc() == Tok.getLoc()) {
      BacktrackingScope backtrack(*this);
      skipSingle();
      // If we found '->', or 'throws' after paren, it's likely a parameter
      // of function type.
      if (Tok.isNot(tok::arrow, tok::kw_throws, tok::kw_rethrows,
                    tok::kw_throw))
        backtrack.cancelBacktrack();
    }
    return true;
  }
  
  // Ok, it is a valid attribute, eat it, and then process it.
  StringRef Text = Tok.getText();
  consumeToken();
  
  StringRef conventionName;
  StringRef witnessMethodProtocol;

  if (attr == TAK_convention) {
    SourceLoc LPLoc;
    if (!consumeIfNotAtStartOfLine(tok::l_paren)) {
      if (!justChecking)
        diagnose(Tok, diag::convention_attribute_expected_lparen);
      return true;
    }

    if (Tok.isNot(tok::identifier)) {
      if (!justChecking)
        diagnose(Tok, diag::convention_attribute_expected_name);
      return true;
    }

    conventionName = Tok.getText();
    consumeToken(tok::identifier);

    if (conventionName == "witness_method") {
      if (Tok.isNot(tok::colon)) {
        if (!justChecking)
          diagnose(Tok,
                   diag::convention_attribute_witness_method_expected_colon);
        return true;
      }
      consumeToken(tok::colon);
      if (Tok.isNot(tok::identifier)) {
        if (!justChecking)
          diagnose(Tok,
                   diag::convention_attribute_witness_method_expected_protocol);
        return true;
      }

      witnessMethodProtocol = Tok.getText();
      consumeToken(tok::identifier);
    }

    // Parse the ')'.  We can't use parseMatchingToken if we're in
    // just-checking mode.
    if (justChecking && Tok.isNot(tok::r_paren))
      return true;

    SourceLoc RPLoc;
    parseMatchingToken(tok::r_paren, RPLoc,
                       diag::convention_attribute_expected_rparen,
                       LPLoc);
  }


  // In just-checking mode, we only need to consume the tokens, and we don't
  // want to do any other analysis.
  if (justChecking)
    return false;

  // Diagnose duplicated attributes.
  if (Attributes.has(attr)) {
    diagnose(AtLoc, diag::duplicate_attribute, /*isModifier=*/false);
    return false;
  }

  // Handle any attribute-specific processing logic.
  switch (attr) {
  default: break;
  case TAK_autoclosure:
  case TAK_escaping:
  case TAK_noescape:
    break;

  case TAK_out:
  case TAK_in:
  case TAK_owned:
  case TAK_unowned_inner_pointer:
  case TAK_guaranteed:
  case TAK_autoreleased:
  case TAK_callee_owned:
  case TAK_callee_guaranteed:
  case TAK_objc_metatype:
    if (!isInSILMode()) {
      diagnose(AtLoc, diag::only_allowed_in_sil, Text);
      return false;
    }
    break;
    
  // Ownership attributes.
  case TAK_sil_weak:
  case TAK_sil_unowned:
    if (!isInSILMode()) {
      diagnose(AtLoc, diag::only_allowed_in_sil, Text);
      return false;
    }
      
    if (Attributes.hasOwnership()) {
      diagnose(AtLoc, diag::duplicate_attribute, /*isModifier*/false);
      return false;
    }
    break;

  // 'inout' attribute.
  case TAK_inout:
    if (!isInSILMode()) {
      diagnose(AtLoc, diag::inout_not_attribute);
      return false;
    }
    break;
      
  case TAK_opened: {
    if (!isInSILMode()) {
      diagnose(AtLoc, diag::only_allowed_in_sil, "opened");
      return false;
    }

    // Parse the opened existential ID string in parens
    SourceLoc beginLoc = Tok.getLoc(), idLoc, endLoc;
    if (consumeIfNotAtStartOfLine(tok::l_paren)) {
      if (Tok.is(tok::string_literal)) {
        UUID openedID;
        idLoc = Tok.getLoc();
        auto literalText = Tok.getText().slice(1, Tok.getText().size() - 1);
        llvm::SmallString<UUID::StringBufferSize> text(literalText);
        if (auto openedID = UUID::fromString(text.c_str())) {
          Attributes.OpenedID = openedID;
        } else {
          diagnose(Tok, diag::opened_attribute_id_value);
        }
        consumeToken();
      } else {
        diagnose(Tok, diag::opened_attribute_id_value);
      }
      parseMatchingToken(tok::r_paren, endLoc,
                         diag::opened_attribute_expected_rparen,
                         beginLoc);
    } else {
      diagnose(Tok, diag::opened_attribute_expected_lparen);
    }

    break;
  }

  case TAK_differentiable: {
    if (parseDifferentiableAttributeArgument(*this, Attributes,
                                             /*emitDiagnostics=*/!justChecking))
      return true;
    break;
  }

  // Convention attribute.
  case TAK_convention:
    Attributes.convention = conventionName;
    Attributes.conventionWitnessMethodProtocol = witnessMethodProtocol;
    break;
      
  case TAK__opaqueReturnTypeOf: {
    // Parse the mangled decl name and index.
    auto beginLoc = Tok.getLoc();
    if (!consumeIfNotAtStartOfLine(tok::l_paren)) {
      diagnose(Tok, diag::attr_expected_lparen, "_opaqueReturnTypeOf", false);
      return true;
    }
    
    if (!Tok.is(tok::string_literal)) {
      diagnose(Tok, diag::opened_attribute_id_value);
      return true;
    }
    auto mangling = Tok.getText().slice(1, Tok.getText().size() - 1);
    consumeToken(tok::string_literal);
    
    if (!Tok.is(tok::comma)) {
      diagnose(Tok, diag::attr_expected_comma, "_opaqueReturnTypeOf", false);
      return true;
    }
    consumeToken(tok::comma);
    
    if (!Tok.is(tok::integer_literal)) {
      diagnose(Tok, diag::attr_expected_string_literal, "_opaqueReturnTypeOf");
      return true;
    }
    
    unsigned index;
    if (Tok.getText().getAsInteger(10, index)) {
      diagnose(Tok, diag::attr_expected_string_literal, "_opaqueReturnTypeOf");
      return true;
    }
    consumeToken(tok::integer_literal);
    
    SourceLoc endLoc;
    parseMatchingToken(tok::r_paren, endLoc,
                       diag::expected_rparen_expr_list,
                       beginLoc);

    Attributes.setOpaqueReturnTypeOf(mangling, index);
    break;
  }
  }

  Attributes.setAttr(attr, AtLoc);
  return false;
}

/// \verbatim
///   attribute-list:
///     /*empty*/
///     attribute-list-clause attribute-list
///   attribute-list-clause:
///     '@' attribute
/// \endverbatim
ParserStatus Parser::parseDeclAttributeList(DeclAttributes &Attributes) {
  if (Tok.isNot(tok::at_sign))
    return makeParserSuccess();

  ParserStatus Status;
  SyntaxParsingContext AttrListCtx(SyntaxContext, SyntaxKind::AttributeList);
  do {
    SyntaxParsingContext AttrCtx(SyntaxContext, SyntaxKind::Attribute);
    SourceLoc AtLoc = consumeToken();
    Status |= parseDeclAttribute(Attributes, AtLoc);
  } while (Tok.is(tok::at_sign));
  return Status;
}

/// \verbatim
///   modifier-list
///     /* empty */
//      modifier modifier-list
//    modifier
//      'private'
//      'private' '(' 'set' ')'
//      'fileprivate'
//      'fileprivate' '(' 'set' )'
//      'internal'
//      'internal' '(' 'set' ')'
//      'public'
//      'open'
//      'weak'
//      'unowned'
//      'unowned' '(' 'safe' ')'
//      'unowned' '(' 'unsafe' ')'
//      'optional'
//      'required'
//      'lazy'
//      'final'
//      'dynamic'
//      'prefix'
//      'postfix'
//      'infix'
//      'override'
//      'mutating
//      'nonmutating'
//      '__consuming'
//      'convenience'
bool Parser::parseDeclModifierList(DeclAttributes &Attributes,
                                   SourceLoc &StaticLoc,
                                   StaticSpellingKind &StaticSpelling) {
  SyntaxParsingContext ListContext(SyntaxContext, SyntaxKind::ModifierList);
  bool isError = false;
  bool hasModifier = false;
  while (true) {
    switch (Tok.getKind()) {

    case tok::kw_private:
    case tok::kw_fileprivate:
    case tok::kw_internal:
    case tok::kw_public: {
      SyntaxParsingContext ModContext(SyntaxContext, SyntaxKind::DeclModifier);
      // We still model these specifiers as attributes.
      isError |=
          parseNewDeclAttribute(Attributes, /*AtLoc=*/{}, DAK_AccessControl);
      hasModifier = true;
      continue;
    }

    // Context sensitive keywords.
    case tok::identifier: {
      if (Tok.isEscapedIdentifier())
        break;

      DeclAttrKind Kind = llvm::StringSwitch<DeclAttrKind>(Tok.getText())
#define CONTEXTUAL_CASE(KW, CLASS) .Case(#KW, DAK_##CLASS)
#define CONTEXTUAL_DECL_ATTR(KW, CLASS, ...) CONTEXTUAL_CASE(KW, CLASS)
#define CONTEXTUAL_DECL_ATTR_ALIAS(KW, CLASS) CONTEXTUAL_CASE(KW, CLASS)
#define CONTEXTUAL_SIMPLE_DECL_ATTR(KW, CLASS, ...) CONTEXTUAL_CASE(KW, CLASS)
#include <swift/AST/Attr.def>
#undef CONTEXTUAL_CASE
        .Default(DAK_Count);

      if (Kind == DAK_Count)
        break;

      SyntaxParsingContext ModContext(SyntaxContext,
                                      SyntaxKind::DeclModifier);
      isError |= parseNewDeclAttribute(Attributes, /*AtLoc=*/{}, Kind);
      hasModifier = true;
      continue;
    }

    case tok::kw_static: {
      // 'static' is not handled as an attribute in AST.
      if (StaticLoc.isValid()) {
        diagnose(Tok, diag::decl_already_static,
                 StaticSpellingKind::KeywordStatic)
            .highlight(StaticLoc)
            .fixItRemove(Tok.getLoc());
      } else {
        StaticLoc = Tok.getLoc();
        StaticSpelling = StaticSpellingKind::KeywordStatic;
      }
      SyntaxParsingContext ModContext(SyntaxContext, SyntaxKind::DeclModifier);
      consumeToken(tok::kw_static);
      hasModifier = true;
      continue;
    }

    case tok::kw_class: {
      // If 'class' is a modifier on another decl kind, like var or func,
      // then treat it as a modifier.
      {
        BacktrackingScope Scope(*this);
        consumeToken(tok::kw_class);
        // When followed by an 'override' or CC token inside a class,
        // treat 'class' as a modifier; in the case of a following CC
        // token, we cannot be sure there is no intention to override
        // or witness something static.
        if (isStartOfDecl() || (isa<ClassDecl>(CurDeclContext) &&
                                (Tok.is(tok::code_complete) ||
                                 Tok.getRawText().equals("override")))) {
          /* We're OK */
        } else {
          // This 'class' is a real ClassDecl introducer.
          break;
        }
      }
      if (StaticLoc.isValid()) {
        diagnose(Tok, diag::decl_already_static,
                 StaticSpellingKind::KeywordClass)
            .highlight(StaticLoc)
            .fixItRemove(Tok.getLoc());
      } else {
        StaticLoc = Tok.getLoc();
        StaticSpelling = StaticSpellingKind::KeywordClass;
      }
      SyntaxParsingContext ModContext(SyntaxContext, SyntaxKind::DeclModifier);
      consumeToken(tok::kw_class);
      hasModifier = true;
      continue;
    }

    case tok::unknown:
      // Eat an invalid token in decl modifier context. Error tokens are
      // diagnosed by the lexer, so we don't need to emit another diagnostic.
      consumeToken(tok::unknown);
      hasModifier = true;
      continue;

    default:
      break;
    }

    // If we don't have any modifiers, don't bother to construct an empty list.
    if (!hasModifier)
      ListContext.setTransparent();

    // If we 'break' out of the switch, modifier list has ended.
    return isError;
  }
}

/// This is the internal implementation of \c parseTypeAttributeList,
/// which we expect to be inlined to handle the common case of an absent
/// attribute list.
///
/// \verbatim
///   attribute-list:
///     /*empty*/
///     attribute-list-clause attribute-list
///     'inout' attribute-list-clause attribute-list
///     '__shared' attribute-list-clause attribute-list
///     '__owned' attribute-list-clause attribute-list
///     'some' attribute-list-clause attribute-list
///   attribute-list-clause:
///     '@' attribute
///     '@' attribute attribute-list-clause
/// \endverbatim
bool Parser::parseTypeAttributeListPresent(ParamDecl::Specifier &Specifier,
                                           SourceLoc &SpecifierLoc,
                                           TypeAttributes &Attributes) {
  Specifier = ParamDecl::Specifier::Default;
  while (Tok.is(tok::kw_inout) ||
         (Tok.is(tok::identifier) &&
          (Tok.getRawText().equals("__shared") ||
           Tok.getRawText().equals("__owned")))) {
    if (SpecifierLoc.isValid()) {
      diagnose(Tok, diag::parameter_specifier_repeated)
        .fixItRemove(SpecifierLoc);
    } else {
      if (Tok.is(tok::kw_inout)) {
        Specifier = ParamDecl::Specifier::InOut;
      } else if (Tok.is(tok::identifier)) {
        if (Tok.getRawText().equals("__shared")) {
          Specifier = ParamDecl::Specifier::Shared;
        } else if (Tok.getRawText().equals("__owned")) {
          Specifier = ParamDecl::Specifier::Owned;
        }
      }
    }
    SpecifierLoc = consumeToken();
  }

  SyntaxParsingContext AttrListCtx(SyntaxContext, SyntaxKind::AttributeList);
  while (Tok.is(tok::at_sign)) {
    if (Attributes.AtLoc.isInvalid())
      Attributes.AtLoc = Tok.getLoc();
    SyntaxParsingContext AttrCtx(SyntaxContext, SyntaxKind::Attribute);
    SourceLoc AtLoc = consumeToken();
    if (parseTypeAttribute(Attributes, AtLoc))
      return true;
  }
  
  return false;
}

static bool isStartOfOperatorDecl(const Token &Tok, const Token &Tok2) {
  return Tok.isContextualKeyword("operator") &&
         (Tok2.isContextualKeyword("prefix") ||
          Tok2.isContextualKeyword("postfix") ||
          Tok2.isContextualKeyword("infix"));
}

/// Diagnose issues with fixity attributes, if any.
static void diagnoseOperatorFixityAttributes(Parser &P,
                                             DeclAttributes &Attrs,
                                             const Decl *D) {
  auto isFixityAttr = [](DeclAttribute *attr){
    DeclAttrKind kind = attr->getKind();
    return attr->isValid() && (kind == DAK_Prefix ||
                               kind == DAK_Infix ||
                               kind == DAK_Postfix);
  };
  
  SmallVector<DeclAttribute *, 3> fixityAttrs;
  std::copy_if(Attrs.begin(), Attrs.end(),
               std::back_inserter(fixityAttrs), isFixityAttr);
  std::reverse(fixityAttrs.begin(), fixityAttrs.end());
  
  for (auto it = fixityAttrs.begin(); it != fixityAttrs.end(); ++it) {
    if (it != fixityAttrs.begin()) {
      auto *attr = *it;
      P.diagnose(attr->getLocation(), diag::mutually_exclusive_attrs,
                 attr->getAttrName(), fixityAttrs.front()->getAttrName(),
                 attr->isDeclModifier())
      .fixItRemove(attr->getRange());
      attr->setInvalid();
    }
  }
  
  // Operator declarations must specify a fixity.
  if (auto *OD = dyn_cast<OperatorDecl>(D)) {
    if (fixityAttrs.empty()) {
      P.diagnose(OD->getOperatorLoc(), diag::operator_decl_no_fixity);
    }
  }
  // Infix operator is only allowed on operator declarations, not on func.
  else if (isa<FuncDecl>(D)) {
    if (auto *attr = Attrs.getAttribute<InfixAttr>()) {
      P.diagnose(attr->getLocation(), diag::invalid_infix_on_func)
        .fixItRemove(attr->getLocation());
      attr->setInvalid();
    }
  } else {
    llvm_unreachable("unexpected decl kind?");
  }
}

static unsigned skipUntilMatchingRBrace(Parser &P,
                                        bool &HasPoundDirective,
                                        bool &HasOperatorDeclarations,
                                        bool &HasNestedClassDeclarations,
                                        SyntaxParsingContext *&SyntaxContext) {
  HasPoundDirective = false;
  HasOperatorDeclarations = false;
  HasNestedClassDeclarations = false;

  bool isRootCtx = SyntaxContext->isRoot();
  SyntaxParsingContext BlockItemListContext(SyntaxContext,
                                            SyntaxKind::CodeBlockItemList);
  if (isRootCtx) {
    BlockItemListContext.setTransparent();
  }
  SyntaxParsingContext BlockItemContext(SyntaxContext,
                                        SyntaxKind::CodeBlockItem);
  SyntaxParsingContext BodyContext(SyntaxContext, SyntaxKind::TokenList);
  unsigned OpenBraces = 1;

  bool LastTokenWasFunc = false;

  while (OpenBraces != 0 && P.Tok.isNot(tok::eof)) {
    // Detect 'func' followed by an operator identifier.
    if (LastTokenWasFunc) {
      LastTokenWasFunc = false;
      HasOperatorDeclarations |= P.Tok.isAnyOperator();
    } else {
      LastTokenWasFunc = P.Tok.is(tok::kw_func);
    }

    HasNestedClassDeclarations |= P.Tok.is(tok::kw_class);

    HasPoundDirective |= P.Tok.isAny(tok::pound_sourceLocation, tok::pound_line,
      tok::pound_if, tok::pound_else, tok::pound_endif, tok::pound_elseif);
    if (P.consumeIf(tok::l_brace)) {
      OpenBraces++;
      continue;
    }
    if (OpenBraces == 1 && P.Tok.is(tok::r_brace))
      break;
    if (P.consumeIf(tok::r_brace)) {
      OpenBraces--;
      continue;
    }
    P.consumeToken();
  }
  return OpenBraces;
}

bool swift::isKeywordPossibleDeclStart(const Token &Tok) {
  switch (Tok.getKind()) {
  case tok::at_sign:
  case tok::kw_associatedtype:
  case tok::kw_case:
  case tok::kw_class:
  case tok::kw_deinit:
  case tok::kw_enum:
  case tok::kw_extension:
  case tok::kw_fileprivate:
  case tok::kw_func:
  case tok::kw_import:
  case tok::kw_init:
  case tok::kw_internal:
  case tok::kw_let:
  case tok::kw_operator:
  case tok::kw_precedencegroup:
  case tok::kw_private:
  case tok::kw_protocol:
  case tok::kw_public:
  case tok::kw_static:
  case tok::kw_struct:
  case tok::kw_subscript:
  case tok::kw_typealias:
  case tok::kw_var:
  case tok::pound_if:
  case tok::pound_warning:
  case tok::pound_error:
  case tok::identifier:
  case tok::pound_sourceLocation:
    return true;
  case tok::pound_line:
    // #line at the start of the line is a directive, but it's deprecated.
    // #line within a line is an expression.
    return Tok.isAtStartOfLine();

  case tok::kw_try:
    // 'try' is not a valid way to start a decl, but we special-case 'try let'
    // and 'try var' for better recovery.
    return true;
  default:
    return false;
  }
}

/// Given a current token of 'unowned', check to see if it is followed by a
/// "(safe)" or "(unsafe)" specifier.
static bool isParenthesizedUnowned(Parser &P) {
  assert(P.Tok.getText() == "unowned" && P.peekToken().is(tok::l_paren) &&
         "Invariant violated");
  
  // Look ahead to parse the parenthesized expression.
  Parser::BacktrackingScope Backtrack(P);
  P.consumeToken(tok::identifier);
  P.consumeToken(tok::l_paren);
  return P.Tok.is(tok::identifier) && P.peekToken().is(tok::r_paren) &&
          (P.Tok.getText() == "safe" || P.Tok.getText() == "unsafe");
}

  
bool Parser::isStartOfDecl() {
  // If this is obviously not the start of a decl, then we're done.
  if (!isKeywordPossibleDeclStart(Tok)) return false;

  // When 'init' appears inside another 'init', it's likely the user wants to
  // invoke an initializer but forgets to prefix it with 'self.' or 'super.'
  // Otherwise, expect 'init' to be the start of a declaration (and complain
  // when the expectation is not fulfilled).
  if (Tok.is(tok::kw_init)) {
    return !isa<ConstructorDecl>(CurDeclContext);
  }

  // Similarly, when 'case' appears inside a function, it's probably a switch
  // case, not an enum case declaration.
  if (Tok.is(tok::kw_case)) {
    return !isa<AbstractFunctionDecl>(CurDeclContext);
  }

  // The protocol keyword needs more checking to reject "protocol<Int>".
  if (Tok.is(tok::kw_protocol)) {
    const Token &Tok2 = peekToken();
    return !Tok2.isAnyOperator() || !Tok2.getText().equals("<");
  }

  // The 'try' case is only for simple local recovery, so we only bother to
  // check 'let' and 'var' right now.
  if (Tok.is(tok::kw_try))
    return peekToken().isAny(tok::kw_let, tok::kw_var);
  
  // Look through attribute list, because it may be an *type* attribute list.
  if (Tok.is(tok::at_sign)) {
    BacktrackingScope backtrack(*this);
    while (consumeIf(tok::at_sign)) {
      // If not identifier or code complete token, consider '@' as an incomplete
      // attribute.
      if (Tok.isNot(tok::identifier, tok::code_complete))
        continue;
      consumeToken();
      // Eat paren after attribute name; e.g. @foo(x)
      if (consumeIf(tok::l_paren)) {
        while (Tok.isNot(tok::r_brace, tok::eof, tok::pound_endif)) {
          if (consumeIf(tok::r_paren)) break;
          skipSingle();
        }
      }
    }
    // If this attribute is the last element in the block,
    // consider it is a start of incomplete decl.
    if (Tok.isAny(tok::r_brace, tok::eof, tok::pound_endif))
      return true;

    return isStartOfDecl();
  }

  // Otherwise, the only hard case left is the identifier case.
  if (Tok.isNot(tok::identifier)) return true;

  // If this is an operator declaration, handle it.
  const Token &Tok2 = peekToken();
  if (isStartOfOperatorDecl(Tok, Tok2))
    return true;
    
  // If this can't possibly be a contextual keyword, then this identifier is
  // not interesting.  Bail out.
  if (!Tok.isContextualDeclKeyword())
    return false;
      
  // If it might be, we do some more digging.

  // If this is 'unowned', check to see if it is valid.
  if (Tok.getText() == "unowned" && Tok2.is(tok::l_paren) &&
      isParenthesizedUnowned(*this)) {
    Parser::BacktrackingScope Backtrack(*this);
    consumeToken(tok::identifier);
    consumeToken(tok::l_paren);
    consumeToken(tok::identifier);
    consumeToken(tok::r_paren);
    return isStartOfDecl();
  }

  // If the next token is obviously not the start of a decl, bail early.
  if (!isKeywordPossibleDeclStart(Tok2))
    return false;
  
  // Otherwise, do a recursive parse.
  Parser::BacktrackingScope Backtrack(*this);
  consumeToken(tok::identifier);
  return isStartOfDecl();
}

void Parser::consumeDecl(ParserPosition BeginParserPosition,
                         ParseDeclOptions Flags,
                         bool IsTopLevel) {
  SyntaxParsingContext Discarding(SyntaxContext);
  Discarding.disable();
  SourceLoc CurrentLoc = Tok.getLoc();

  SourceLoc EndLoc = PreviousLoc;
  backtrackToPosition(BeginParserPosition);
  SourceLoc BeginLoc = Tok.getLoc();

  State->setCodeCompletionDelayedDeclState(
      PersistentParserState::CodeCompletionDelayedDeclKind::Decl,
      Flags.toRaw(), CurDeclContext, {BeginLoc, EndLoc},
      BeginParserPosition.PreviousLoc);

  while (SourceMgr.isBeforeInBuffer(Tok.getLoc(), CurrentLoc))
    consumeToken();

  if (IsTopLevel) {
    // Skip the rest of the file to prevent the parser from constructing the
    // AST for it.  Forward references are not allowed at the top level.
    while (Tok.isNot(tok::eof))
      consumeToken();
  }
}

void Parser::setLocalDiscriminator(ValueDecl *D) {
  // If we're not in a local context, this is unnecessary.
  if (!CurLocalContext || !D->getDeclContext()->isLocalContext())
    return;

  if (auto TD = dyn_cast<TypeDecl>(D))
    if (!getScopeInfo().isInactiveConfigBlock())
      SF.LocalTypeDecls.insert(TD);

  Identifier name = D->getBaseName().getIdentifier();
  unsigned discriminator = CurLocalContext->claimNextNamedDiscriminator(name);
  D->setLocalDiscriminator(discriminator);
}

void Parser::setLocalDiscriminatorToParamList(ParameterList *PL) {
  for (auto P : *PL) {
    if (!P->hasName() || P->isImplicit())
      continue;
    setLocalDiscriminator(P);
  }
}

// SWIFT_ENABLE_TENSORFLOW
static void setOriginalFunctionInDifferentiableAttributes(
    DeclAttributes Attributes, Decl *D) {
  for (auto *attr : Attributes.getAttributes<DifferentiableAttr>())
    const_cast<DifferentiableAttr *>(attr)->setOriginalDeclaration(D);
}
// SWIFT_ENABLE_TENSORFLOW END

/// Parse a single syntactic declaration and return a list of decl
/// ASTs.  This can return multiple results for var decls that bind to multiple
/// values, structs that define a struct decl and a constructor, etc.
///
/// \verbatim
///   decl:
///     decl-typealias
///     decl-extension
///     decl-let
///     decl-var
///     decl-class
///     decl-func
///     decl-enum
///     decl-struct
///     decl-import
///     decl-operator
/// \endverbatim
ParserResult<Decl>
Parser::parseDecl(ParseDeclOptions Flags,
                  bool IsAtStartOfLineOrPreviousHadSemi,
                  llvm::function_ref<void(Decl*)> Handler) {
  ParserPosition BeginParserPosition;
  if (isCodeCompletionFirstPass())
    BeginParserPosition = getParserPosition();

  if (Tok.is(tok::pound_if)) {
    auto IfConfigResult = parseIfConfig(
      [&](SmallVectorImpl<ASTNode> &Decls, bool IsActive) {
        Optional<Scope> scope;
        if (!IsActive)
          scope.emplace(this, getScopeInfo().getCurrentScope()->getKind(),
                        /*inactiveConfigBlock=*/true);

        ParserStatus Status;
        bool PreviousHadSemi = true;
        SyntaxParsingContext DeclListCtx(SyntaxContext,
                                         SyntaxKind::MemberDeclList);
        while (Tok.isNot(tok::pound_else, tok::pound_endif, tok::pound_elseif,
                         tok::eof)) {
          if (Tok.is(tok::r_brace)) {
            diagnose(Tok.getLoc(),
                      diag::unexpected_rbrace_in_conditional_compilation_block);
            // If we see '}', following declarations don't look like belong to
            // the current decl context; skip them.
            skipUntilConditionalBlockClose();
            break;
          }
          Status |= parseDeclItem(PreviousHadSemi, Flags,
                                  [&](Decl *D) {Decls.emplace_back(D);});
        }
      });
    if (IfConfigResult.hasCodeCompletion() && isCodeCompletionFirstPass()) {
      consumeDecl(BeginParserPosition, Flags,
                  CurDeclContext->isModuleScopeContext());
      return makeParserError();
    }

    if (auto ICD = IfConfigResult.getPtrOrNull()) {
      // The IfConfigDecl is ahead of its members in source order.
      Handler(ICD);
      // Copy the active members into the entries list.
      for (auto activeMember : ICD->getActiveClauseElements()) {
        auto *D = activeMember.get<Decl*>();
        if (isa<IfConfigDecl>(D))
          // Don't hoist nested '#if'.
          continue;
        Handler(D);
      }
    }
    return IfConfigResult;
  }
  if (Tok.isAny(tok::pound_warning, tok::pound_error)) {
    auto Result = parseDeclPoundDiagnostic();
    if (Result.isNonNull())
      Handler(Result.get());
    return Result;
  }

  SyntaxParsingContext DeclParsingContext(SyntaxContext,
                                          SyntaxContextKind::Decl);

  // Note that we're parsing a declaration.
  StructureMarkerRAII ParsingDecl(*this, Tok.getLoc(),
                                  StructureMarkerKind::Declaration);

  // Parse attributes.
  DeclAttributes Attributes;
  if (Tok.hasComment())
    Attributes.add(new (Context) RawDocCommentAttr(Tok.getCommentRange()));
  ParserStatus AttrStatus = parseDeclAttributeList(Attributes);

  // Parse modifiers.
  // Keep track of where and whether we see a contextual keyword on the decl.
  SourceLoc StaticLoc;
  StaticSpellingKind StaticSpelling = StaticSpellingKind::None;
  parseDeclModifierList(Attributes, StaticLoc, StaticSpelling);

  // We emit diagnostics for 'try let ...' in parseDeclVar().
  SourceLoc tryLoc;
  if (Tok.is(tok::kw_try) && peekToken().isAny(tok::kw_let, tok::kw_var))
    tryLoc = consumeToken(tok::kw_try);

  ParserResult<Decl> DeclResult;

  // Save the original token, in case code-completion needs it.
  auto OrigTok = Tok;
  bool MayNeedOverrideCompletion = false;

  auto parseLetOrVar = [&](bool HasLetOrVarKeyword) {
    // Collect all modifiers into a modifier list.
    DeclParsingContext.setCreateSyntax(SyntaxKind::VariableDecl);
    llvm::SmallVector<Decl *, 4> Entries;
    DeclResult = parseDeclVar(Flags, Attributes, Entries, StaticLoc,
                              StaticSpelling, tryLoc, HasLetOrVarKeyword);
    StaticLoc = SourceLoc(); // we handled static if present.
    MayNeedOverrideCompletion = true;
    if (DeclResult.hasCodeCompletion() && isCodeCompletionFirstPass())
      return;
    std::for_each(Entries.begin(), Entries.end(), Handler);
    if (auto *D = DeclResult.getPtrOrNull())
      markWasHandled(D);
  };

  auto parseFunc = [&](bool HasFuncKeyword) {
    // Collect all modifiers into a modifier list.
    DeclParsingContext.setCreateSyntax(SyntaxKind::FunctionDecl);
    DeclResult = parseDeclFunc(StaticLoc, StaticSpelling, Flags, Attributes,
                               HasFuncKeyword);
    StaticLoc = SourceLoc(); // we handled static if present.
    MayNeedOverrideCompletion = true;
  };

  switch (Tok.getKind()) {
  case tok::kw_import:
    DeclParsingContext.setCreateSyntax(SyntaxKind::ImportDecl);
    DeclResult = parseDeclImport(Flags, Attributes);
    break;
  case tok::kw_extension:
    DeclParsingContext.setCreateSyntax(SyntaxKind::ExtensionDecl);
    DeclResult = parseDeclExtension(Flags, Attributes);
    break;
  case tok::kw_let:
  case tok::kw_var: {
    parseLetOrVar(/*HasLetOrVarKeyword=*/true);
    break;
  }
  case tok::kw_typealias:
    DeclParsingContext.setCreateSyntax(SyntaxKind::TypealiasDecl);
    DeclResult = parseDeclTypeAlias(Flags, Attributes);
    MayNeedOverrideCompletion = true;
    break;
  case tok::kw_associatedtype:
    DeclParsingContext.setCreateSyntax(SyntaxKind::AssociatedtypeDecl);
    DeclResult = parseDeclAssociatedType(Flags, Attributes);
    break;
  case tok::kw_enum:
    DeclParsingContext.setCreateSyntax(SyntaxKind::EnumDecl);
    DeclResult = parseDeclEnum(Flags, Attributes);
    break;
  case tok::kw_case: {
    llvm::SmallVector<Decl *, 4> Entries;
    DeclParsingContext.setCreateSyntax(SyntaxKind::EnumCaseDecl);
    DeclResult = parseDeclEnumCase(Flags, Attributes, Entries);
    if (DeclResult.hasCodeCompletion() && isCodeCompletionFirstPass())
      break;
    std::for_each(Entries.begin(), Entries.end(), Handler);
    if (auto *D = DeclResult.getPtrOrNull())
      markWasHandled(D);
    break;
  }
  case tok::kw_class:
    DeclParsingContext.setCreateSyntax(SyntaxKind::ClassDecl);
    DeclResult = parseDeclClass(Flags, Attributes);
    break;
  case tok::kw_struct:
    DeclParsingContext.setCreateSyntax(SyntaxKind::StructDecl);
    DeclResult = parseDeclStruct(Flags, Attributes);
    break;
  case tok::kw_init:
    DeclParsingContext.setCreateSyntax(SyntaxKind::InitializerDecl);
    DeclResult = parseDeclInit(Flags, Attributes);
    break;
  case tok::kw_deinit:
    DeclParsingContext.setCreateSyntax(SyntaxKind::DeinitializerDecl);
    DeclResult = parseDeclDeinit(Flags, Attributes);
    break;
  case tok::kw_operator:
    DeclParsingContext.setCreateSyntax(SyntaxKind::OperatorDecl);
    DeclResult = parseDeclOperator(Flags, Attributes);
    break;
  case tok::kw_precedencegroup:
    DeclParsingContext.setCreateSyntax(SyntaxKind::PrecedenceGroupDecl);
    DeclResult = parseDeclPrecedenceGroup(Flags, Attributes);
    break;
  case tok::kw_protocol:
    DeclParsingContext.setCreateSyntax(SyntaxKind::ProtocolDecl);
    DeclResult = parseDeclProtocol(Flags, Attributes);
    break;
  case tok::kw_func:
    parseFunc(/*HasFuncKeyword=*/true);
    break;
  case tok::kw_subscript: {
    DeclParsingContext.setCreateSyntax(SyntaxKind::SubscriptDecl);
    llvm::SmallVector<Decl *, 4> Entries;
    DeclResult = parseDeclSubscript(StaticLoc, StaticSpelling, Flags,
                                    Attributes, Entries);
    StaticLoc = SourceLoc(); // we handled static if present.
    if (DeclResult.hasCodeCompletion() && isCodeCompletionFirstPass())
      break;
    std::for_each(Entries.begin(), Entries.end(), Handler);
    MayNeedOverrideCompletion = true;
    if (auto *D = DeclResult.getPtrOrNull())
      markWasHandled(D);
    break;
  }

  case tok::code_complete:
    MayNeedOverrideCompletion = true;
    DeclResult = makeParserError();
    // Handled below.
    break;
  case tok::pound:
    if (Tok.isAtStartOfLine() &&
        peekToken().is(tok::code_complete) &&
        Tok.getLoc().getAdvancedLoc(1) == peekToken().getLoc()) {
      consumeToken();
      if (CodeCompletion)
        CodeCompletion->completeAfterPoundDirective();
      consumeToken(tok::code_complete);
      DeclResult = makeParserCodeCompletionResult<Decl>();
      break;
    }
    LLVM_FALLTHROUGH;

  case tok::pound_if:
  case tok::pound_sourceLocation:
  case tok::pound_line:
  case tok::pound_warning:
  case tok::pound_error:
    // We see some attributes right before these pounds.
    // TODO: Emit dedicated errors for them.
    LLVM_FALLTHROUGH;

  // Obvious nonsense.
  default:

    if (Flags.contains(PD_HasContainerType) &&
        IsAtStartOfLineOrPreviousHadSemi) {

      // Emit diagnostics if we meet an identifier/operator where a declaration
      // is expected, perhaps the user forgot the 'func' or 'var' keyword.
      //
      // Must not confuse it with trailing closure syntax, so we only
      // recover in contexts where there can be no statements.

      const bool IsProbablyVarDecl =
          Tok.isIdentifierOrUnderscore() &&
          peekToken().isAny(tok::colon, tok::equal, tok::comma);

      const bool IsProbablyTupleDecl =
          Tok.is(tok::l_paren) && peekToken().isIdentifierOrUnderscore();

      if (IsProbablyVarDecl || IsProbablyTupleDecl) {

        DescriptiveDeclKind DescriptiveKind;

        switch (StaticSpelling) {
        case StaticSpellingKind::None:
          DescriptiveKind = DescriptiveDeclKind::Property;
          break;
        case StaticSpellingKind::KeywordStatic:
          DescriptiveKind = DescriptiveDeclKind::StaticProperty;
          break;
        case StaticSpellingKind::KeywordClass:
          llvm_unreachable("kw_class is only parsed as a modifier if it's "
                           "followed by a keyword");
        }

        diagnose(Tok.getLoc(), diag::expected_keyword_in_decl, "var",
                 DescriptiveKind)
            .fixItInsert(Tok.getLoc(), "var ");
        parseLetOrVar(/*HasLetOrVarKeyword=*/false);
        break;
      }

      const bool IsProbablyFuncDecl =
          Tok.isIdentifierOrUnderscore() || Tok.isAnyOperator();

      if (IsProbablyFuncDecl) {

        DescriptiveDeclKind DescriptiveKind;

        if (Tok.isAnyOperator()) {
          DescriptiveKind = DescriptiveDeclKind::OperatorFunction;
        } else {
          switch (StaticSpelling) {
          case StaticSpellingKind::None:
            DescriptiveKind = DescriptiveDeclKind::Method;
            break;
          case StaticSpellingKind::KeywordStatic:
            DescriptiveKind = DescriptiveDeclKind::StaticMethod;
            break;
          case StaticSpellingKind::KeywordClass:
            llvm_unreachable("kw_class is only parsed as a modifier if it's "
                             "followed by a keyword");
          }
        }

        diagnose(Tok.getLoc(), diag::expected_keyword_in_decl, "func",
                 DescriptiveKind)
            .fixItInsert(Tok.getLoc(), "func ");
        parseFunc(/*HasFuncKeyword=*/false);
        break;
      }
    }

    diagnose(Tok, diag::expected_decl);

    if (CurDeclContext) {
      if (auto nominal = dyn_cast<NominalTypeDecl>(CurDeclContext)) {
        diagnose(nominal->getLoc(), diag::note_in_decl_extension, false,
                 nominal->getName());
      } else if (auto extension = dyn_cast<ExtensionDecl>(CurDeclContext)) {
        if (auto repr = extension->getExtendedTypeRepr()) {
          if (auto idRepr = dyn_cast<IdentTypeRepr>(repr)) {
            diagnose(extension->getLoc(), diag::note_in_decl_extension, true,
                     idRepr->getComponentRange().front()->getIdentifier());
          }
        }
      }
    }
  }

  if (DeclResult.isParseError() && Tok.is(tok::code_complete)) {
    if (MayNeedOverrideCompletion && CodeCompletion) {
      // If we need to complete an override, collect the keywords already
      // specified so that we do not duplicate them in code completion
      // strings.
      SmallVector<StringRef, 3> Keywords;
      SourceLoc introducerLoc;
      switch (OrigTok.getKind()) {
      case tok::kw_func:
      case tok::kw_subscript:
      case tok::kw_var:
      case tok::kw_let:
      case tok::kw_typealias:
        Keywords.push_back(OrigTok.getText());
        introducerLoc = OrigTok.getLoc();
        break;
      default:
        // Other tokens are already accounted for.
        break;
      }
      if (StaticSpelling == StaticSpellingKind::KeywordStatic) {
        Keywords.push_back(getTokenText(tok::kw_static));
      } else if (StaticSpelling == StaticSpellingKind::KeywordClass) {
        Keywords.push_back(getTokenText(tok::kw_class));
      }
      for (auto attr : Attributes) {
        Keywords.push_back(attr->getAttrName());
      }
      CodeCompletion->completeNominalMemberBeginning(Keywords,
                                                     introducerLoc);
    }

    DeclResult = makeParserCodeCompletionStatus();
    consumeToken(tok::code_complete);
  }

  if (AttrStatus.hasCodeCompletion() || DeclResult.hasCodeCompletion()) {
    if (isCodeCompletionFirstPass() &&
        !CurDeclContext->isModuleScopeContext() &&
        !isa<TopLevelCodeDecl>(CurDeclContext) &&
        !isa<AbstractClosureExpr>(CurDeclContext)) {
      // Only consume non-toplevel decls.
      consumeDecl(BeginParserPosition, Flags, /*IsTopLevel=*/false);

      return makeParserError();
    }
    if (AttrStatus.hasCodeCompletion() && CodeCompletion) {
      Optional<DeclKind> DK;
      if (DeclResult.isNonNull())
        DK = DeclResult.get()->getKind();
      CodeCompletion->setAttrTargetDeclKind(DK);
    }
    DeclResult.setHasCodeCompletion();
  }

  if (auto SF = CurDeclContext->getParentSourceFile()) {
    if (!getScopeInfo().isInactiveConfigBlock()) {
      for (auto Attr : Attributes) {
        if (isa<ObjCAttr>(Attr))
          SF->AttrsRequiringFoundation.insert(Attr);
      }
    }
  }

  if (DeclResult.isNonNull()) {
    Decl *D = DeclResult.get();
    if (!declWasHandledAlready(D)) {
      Handler(D);
      // SWIFT_ENABLE_TENSORFLOW
      if (auto FD = dyn_cast<FuncDecl>(D)) {
        if (auto attr = D->getAttrs().getAttribute<QuotedAttr>()) {
          // TODO(TF-718): Properly mangle names for quote decls.
          auto originalName = FD->getBaseName().userFacingName();
          SmallString<16> buf;
          buf.append("_quoted");
          buf.push_back(clang::toUppercase(originalName[0]));
          buf.append(originalName.begin() + 1, originalName.end());
          auto id = Context.getIdentifier(StringRef(buf.data(), buf.size()));
          SmallVector<Identifier, 4> pieces;
          auto name = DeclName(Context, id, pieces);

          // TODO(TF-716): Should this perhaps be a let?
          // TODO(TF-717): Figure out the overriding story for quote decls.
          auto kind = CurDeclContext->isTypeContext()
                          ? StaticSpellingKind::KeywordClass
                          : StaticSpellingKind::None;
          auto params =
              ParameterList::create(Context, SourceLoc(), {}, SourceLoc());
          auto ret = new (Context)
              SimpleIdentTypeRepr(SourceLoc(), Context.getIdentifier("Tree"));
          auto quoteDecl = FuncDecl::create(
              Context, SourceLoc(), kind, SourceLoc(), name, SourceLoc(),
              /*Throws=*/false, SourceLoc(),
              /*GenericParams=*/nullptr, params, TypeLoc(ret), CurDeclContext);
          quoteDecl->setImplicit(true);
          auto expr = DeclQuoteExpr::create(Context, FD);
          auto stmt =
              new (Context) ReturnStmt(SourceLoc(), expr, /*Implicit=*/true);
          auto body = BraceStmt::create(Context, SourceLoc(), {stmt},
                                        SourceLoc(), /*Implicit=*/true);
          quoteDecl->setBody(body);

          attr->setQuoteDecl(quoteDecl);
          Handler(quoteDecl);
        }
      }
      // SWIFT_ENABLE_TENSORFLOW END
    }
    // SWIFT_ENABLE_TENSORFLOW
    // Set original declaration in `@differentiable` attributes.
    setOriginalFunctionInDifferentiableAttributes(D->getAttrs(), D);
    // SWIFT_ENABLE_TENSORFLOW END
  }

  if (!DeclResult.isParseError()) {
    // If we parsed 'class' or 'static', but didn't handle it above, complain
    // about it.
    if (StaticLoc.isValid())
      diagnose(DeclResult.get()->getLoc(), diag::decl_not_static,
               StaticSpelling)
          .fixItRemove(SourceRange(StaticLoc));
  }

  return DeclResult;
}

/// Determine the declaration parsing options to use when parsing the members
/// of the given context.
static Parser::ParseDeclOptions getMemberParseDeclOptions(
                                                    IterableDeclContext *idc) {
  using ParseDeclOptions = Parser::ParseDeclOptions;

  auto decl = idc->getDecl();
  switch (decl->getKind()) {
  case DeclKind::Extension:
    return ParseDeclOptions(
        Parser::PD_HasContainerType | Parser::PD_InExtension);
  case DeclKind::Enum:
    return ParseDeclOptions(
        Parser::PD_HasContainerType | Parser::PD_AllowEnumElement |
        Parser::PD_InEnum);

  case DeclKind::Protocol:
    return ParseDeclOptions(
        Parser::PD_HasContainerType | Parser::PD_DisallowInit |
        Parser::PD_InProtocol);

  case DeclKind::Class:
    return ParseDeclOptions(
        Parser::PD_HasContainerType | Parser::PD_AllowDestructor |
        Parser::PD_InClass);

  case DeclKind::Struct:
    return ParseDeclOptions(Parser::PD_HasContainerType | Parser::PD_InStruct);

  default:
    llvm_unreachable("Bad iterable decl context kinds.");
  }
}

static ScopeKind getMemberParseScopeKind(IterableDeclContext *idc) {
  auto decl = idc->getDecl();
  switch (decl->getKind()) {
  case DeclKind::Extension: return ScopeKind::Extension;
  case DeclKind::Enum: return ScopeKind::EnumBody;
  case DeclKind::Protocol: return ScopeKind::ProtocolBody;
  case DeclKind::Class: return ScopeKind::ClassBody;
  case DeclKind::Struct: return ScopeKind::StructBody;

  default:
    llvm_unreachable("Bad iterable decl context kinds.");
  }
}

std::vector<Decl *> Parser::parseDeclListDelayed(IterableDeclContext *IDC) {
  Decl *D = const_cast<Decl*>(IDC->getDecl());
  DeclContext *DC = cast<DeclContext>(D);
  SourceRange BodyRange;
  if (auto ext = dyn_cast<ExtensionDecl>(IDC)) {
    BodyRange = ext->getBraces();
  } else {
    auto *ntd = cast<NominalTypeDecl>(IDC);
    BodyRange = ntd->getBraces();
  }

  if (BodyRange.isInvalid()) {
    assert(D->isImplicit());
    return { };
  }

  auto BeginParserPosition = getParserPosition({BodyRange.Start,BodyRange.End});
  auto EndLexerState = L->getStateForEndOfTokenLoc(BodyRange.End);

  // ParserPositionRAII needs a primed parser to restore to.
  if (Tok.is(tok::NUM_TOKENS))
    consumeTokenWithoutFeedingReceiver();

  // Ensure that we restore the parser state at exit.
  ParserPositionRAII PPR(*this);

  // Create a lexer that cannot go past the end state.
  Lexer LocalLex(*L, BeginParserPosition.LS, EndLexerState);

  // Temporarily swap out the parser's current lexer with our new one.
  llvm::SaveAndRestore<Lexer *> T(L, &LocalLex);

  // Rewind to the start of the member list, which is a '{' in well-formed
  // code.
  restoreParserPosition(BeginParserPosition);

  // If there is no left brace, then return an empty list of declarations;
  // we will have already diagnosed this.
  if (!Tok.is(tok::l_brace))
    return { };

  // Re-enter the lexical scope. The top-level scope is needed because
  // delayed parsing of members happens with a fresh parser, where there is
  // no context.
  Scope TopLevelScope(this, ScopeKind::TopLevel);

  Scope S(this, getMemberParseScopeKind(IDC));
  ContextChange CC(*this, DC);
  SourceLoc LBLoc = consumeToken(tok::l_brace);
  (void)LBLoc;
  assert(LBLoc == BodyRange.Start);
  SourceLoc RBLoc;
  Diag<> Id;
  switch (D->getKind()) {
  case DeclKind::Extension: Id = diag::expected_rbrace_extension; break;
  case DeclKind::Enum: Id = diag::expected_rbrace_enum; break;
  case DeclKind::Protocol: Id = diag::expected_rbrace_protocol; break;
  case DeclKind::Class: Id = diag::expected_rbrace_class; break;
  case DeclKind::Struct: Id = diag::expected_rbrace_struct; break;
  default:
    llvm_unreachable("Bad iterable decl context kinds.");
  }
  bool hadError = false;
  ParseDeclOptions Options = getMemberParseDeclOptions(IDC);
  return parseDeclList(LBLoc, RBLoc, Id, Options, IDC, hadError);
}

/// Parse an 'import' declaration, doing no token skipping on error.
///
/// \verbatim
///   decl-import:
///     'import' attribute-list import-kind? import-path
///   import-kind:
///     'typealias'
///     'struct'
///     'class'
///     'enum'
///     'protocol'
///     'var'
///     'func'
///   import-path:
///     any-identifier ('.' any-identifier)*
/// \endverbatim
ParserResult<ImportDecl> Parser::parseDeclImport(ParseDeclOptions Flags,
                                                 DeclAttributes &Attributes) {
  SourceLoc ImportLoc = consumeToken(tok::kw_import);
  DebuggerContextChange DCC (*this);

  if (!CodeCompletion && !DCC.movedToTopLevel() && !(Flags & PD_AllowTopLevel)) {
    diagnose(ImportLoc, diag::decl_inner_scope);
    return nullptr;
  }

  ImportKind Kind = ImportKind::Module;
  SourceLoc KindLoc;
  if (Tok.isKeyword()) {
    switch (Tok.getKind()) {
    case tok::kw_typealias:
      Kind = ImportKind::Type;
      break;
    case tok::kw_struct:
      Kind = ImportKind::Struct;
      break;
    case tok::kw_class:
      Kind = ImportKind::Class;
      break;
    case tok::kw_enum:
      Kind = ImportKind::Enum;
      break;
    case tok::kw_protocol:
      Kind = ImportKind::Protocol;
      break;
    case tok::kw_var:
    case tok::kw_let:
      Kind = ImportKind::Var;
      break;
    case tok::kw_func:
      Kind = ImportKind::Func;
      break;
    default:
      diagnose(Tok, diag::expected_identifier_in_decl, "import");
      diagnose(Tok, diag::keyword_cant_be_identifier, Tok.getText());
      diagnose(Tok, diag::backticks_to_escape);
      return nullptr;
    }
    KindLoc = consumeToken();
  }

  std::vector<std::pair<Identifier, SourceLoc>> ImportPath;
  bool HasNext;
  do {
    SyntaxParsingContext AccessCompCtx(SyntaxContext,
                                       SyntaxKind::AccessPathComponent);
    if (Tok.is(tok::code_complete)) {
      consumeToken();
      if (CodeCompletion) {
        CodeCompletion->completeImportDecl(ImportPath);
      }
      return makeParserCodeCompletionStatus();
    }
    ImportPath.push_back(std::make_pair(Identifier(), Tok.getLoc()));
    if (parseAnyIdentifier(ImportPath.back().first,
                           diag::expected_identifier_in_decl, "import"))
      return nullptr;
    HasNext = consumeIf(tok::period);
  } while (HasNext);

  // Collect all access path components to an access path.
  SyntaxContext->collectNodesInPlace(SyntaxKind::AccessPath);

  if (Tok.is(tok::code_complete)) {
    // We omit the code completion token if it immediately follows the module
    // identifiers.
    auto BufferId = SourceMgr.getCodeCompletionBufferID();
    auto IdEndOffset = SourceMgr.getLocOffsetInBuffer(ImportPath.back().second,
      BufferId) + ImportPath.back().first.str().size();
    auto CCTokenOffset = SourceMgr.getLocOffsetInBuffer(SourceMgr.
      getCodeCompletionLoc(), BufferId);
    if (IdEndOffset == CCTokenOffset) {
      consumeToken();
    }
  }

  if (Kind != ImportKind::Module && ImportPath.size() == 1) {
    diagnose(ImportPath.front().second, diag::decl_expected_module_name);
    return nullptr;
  }

  auto *ID = ImportDecl::create(Context, CurDeclContext, ImportLoc, Kind,
                                KindLoc, ImportPath);
  ID->getAttrs() = Attributes;
  return DCC.fixupParserResult(ID);
}

/// Parse an inheritance clause.
///
/// \verbatim
///   inheritance:
///      ':' inherited (',' inherited)*
///
///   inherited:
///     'class'
///     type-identifier
/// \endverbatim
ParserStatus Parser::parseInheritance(SmallVectorImpl<TypeLoc> &Inherited,
                                      bool allowClassRequirement,
                                      bool allowAnyObject) {
  SyntaxParsingContext InheritanceContext(SyntaxContext,
                                          SyntaxKind::TypeInheritanceClause);

  Scope S(this, ScopeKind::InheritanceClause);
  consumeToken(tok::colon);

  SyntaxParsingContext TypeListContext(SyntaxContext,
                                       SyntaxKind::InheritedTypeList);
  SourceLoc classRequirementLoc;

  ParserStatus Status;
  SourceLoc prevComma;
  bool HasNextType;
  do {
    SyntaxParsingContext TypeContext(SyntaxContext, SyntaxKind::InheritedType);
    SWIFT_DEFER {
      // Check for a ',', which indicates that there are more protocols coming.
      HasNextType = consumeIf(tok::comma, prevComma);
    };
    // Parse the 'class' keyword for a class requirement.
    if (Tok.is(tok::kw_class)) {
      SyntaxParsingContext ClassTypeContext(SyntaxContext,
                                            SyntaxKind::ClassRestrictionType);
      // If we aren't allowed to have a class requirement here, complain.
      auto classLoc = consumeToken();
      if (!allowClassRequirement) {
        diagnose(classLoc, diag::unexpected_class_constraint);

        // Note that it makes no sense to suggest fixing
        // 'struct S : class' to 'struct S : AnyObject' for
        // example; in that case we just complain about
        // 'class' being invalid here.
        if (allowAnyObject) {
          diagnose(classLoc, diag::suggest_anyobject)
            .fixItReplace(classLoc, "AnyObject");
        }
        continue;
      }

      // If we already saw a class requirement, complain.
      if (classRequirementLoc.isValid()) {
        diagnose(classLoc, diag::redundant_class_requirement)
          .highlight(classRequirementLoc)
          .fixItRemove(SourceRange(prevComma, classLoc));
        continue;
      }

      // If the class requirement was not the first requirement, complain.
      if (!Inherited.empty()) {
        SourceLoc properLoc = Inherited[0].getSourceRange().Start;
        diagnose(classLoc, diag::late_class_requirement)
          .fixItInsert(properLoc, "class, ")
          .fixItRemove(SourceRange(prevComma, classLoc));
      }

      // Record the location of the 'class' keyword.
      classRequirementLoc = classLoc;

      // Add 'AnyObject' to the inherited list.
      Inherited.push_back(
        new (Context) SimpleIdentTypeRepr(classLoc,
                                          Context.getIdentifier("AnyObject")));
      continue;
    }

    auto ParsedTypeResult = parseType();
    Status |= ParsedTypeResult;

    // Record the type if its a single type.
    if (ParsedTypeResult.isNonNull())
      Inherited.push_back(ParsedTypeResult.get());
  } while (HasNextType);

  return Status;
}

static ParserStatus
parseIdentifierDeclName(Parser &P, Identifier &Result, SourceLoc &Loc,
                        StringRef DeclKindName,
                        llvm::function_ref<bool(const Token &)> canRecover) {
  if (P.Tok.is(tok::identifier)) {
    Loc = P.consumeIdentifier(&Result);

    // We parsed an identifier for the declaration. If we see another
    // identifier, it might've been a single identifier that got broken by a
    // space or newline accidentally.
    if (P.Tok.isIdentifierOrUnderscore() && !P.Tok.isContextualDeclKeyword())
      P.diagnoseConsecutiveIDs(Result.str(), Loc, DeclKindName);

    // Return success anyway
    return makeParserSuccess();
  }

  P.checkForInputIncomplete();

  if (P.Tok.is(tok::integer_literal) || P.Tok.is(tok::floating_literal) ||
      (P.Tok.is(tok::unknown) && isdigit(P.Tok.getText()[0]))) {
    // Using numbers for identifiers is a common error for beginners, so it's
    // worth handling this in a special way.
    P.diagnose(P.Tok, diag::number_cant_start_decl_name, DeclKindName);

    // Pretend this works as an identifier, which shouldn't be observable since
    // actual uses of it will hit random other errors, e.g. `1()` won't be
    // callable.
    Result = P.Context.getIdentifier(P.Tok.getText());
    Loc = P.Tok.getLoc();
    P.consumeToken();

    // We recovered, so this is a success.
    return makeParserSuccess();
  }

  if (P.Tok.isKeyword()) {
    P.diagnose(P.Tok, diag::keyword_cant_be_identifier, P.Tok.getText());
    P.diagnose(P.Tok, diag::backticks_to_escape)
      .fixItReplace(P.Tok.getLoc(), "`" + P.Tok.getText().str() + "`");

    // Recover if the next token is one of the expected tokens.
    if (canRecover(P.peekToken())) {
      llvm::SmallString<32> Name(P.Tok.getText());
      // Append an invalid character so that nothing can resolve to this name.
      Name += "#";
      Result = P.Context.getIdentifier(Name.str());
      Loc = P.Tok.getLoc();
      P.consumeToken();
      // Return success because we recovered.
      return makeParserSuccess();
    }
    return makeParserError();
  }

  P.diagnose(P.Tok, diag::expected_identifier_in_decl, DeclKindName);
  return makeParserError();
}

/// Add a fix-it to remove the space in consecutive identifiers.
/// Add a camel-cased option if it is different than the first option.
void Parser::diagnoseConsecutiveIDs(StringRef First, SourceLoc FirstLoc,
                                    StringRef DeclKindName) {
  assert(Tok.isAny(tok::identifier, tok::kw__));

  diagnose(Tok, diag::repeated_identifier, DeclKindName);
  auto Second = Tok.getText();
  auto SecondLoc = consumeToken();

  SourceRange FixRange(FirstLoc, SecondLoc);
  // Provide two fix-its: a direct concatenation of the two identifiers
  // and a camel-cased version.
  //
  auto DirectConcatenation = First.str() + Second.str();
  diagnose(SecondLoc, diag::join_identifiers)
    .fixItReplace(FixRange, DirectConcatenation);

  SmallString<8> CapitalizedScratch;
  auto Capitalized = camel_case::toSentencecase(Second,
                                                CapitalizedScratch);
  if (Capitalized != Second) {
    auto CamelCaseConcatenation = First.str() + Capitalized.str();
    diagnose(SecondLoc, diag::join_identifiers_camel_case)
      .fixItReplace(FixRange, CamelCaseConcatenation);
  }
}

/// Parse a Decl item in decl list.
ParserStatus Parser::parseDeclItem(bool &PreviousHadSemi,
                                   Parser::ParseDeclOptions Options,
                                   llvm::function_ref<void(Decl*)> handler) {
  if (Tok.is(tok::semi)) {
    // Consume ';' without preceding decl.
    diagnose(Tok, diag::unexpected_separator, ";")
      .fixItRemove(Tok.getLoc());
    consumeToken();
    // Return success because we already recovered.
    return makeParserSuccess();
  }

  // If the previous declaration didn't have a semicolon and this new
  // declaration doesn't start a line, complain.
  const bool IsAtStartOfLineOrPreviousHadSemi =
      PreviousHadSemi || Tok.isAtStartOfLine() || Tok.is(tok::unknown);
  if (!IsAtStartOfLineOrPreviousHadSemi) {
    auto endOfPrevious = getEndOfPreviousLoc();
    diagnose(endOfPrevious, diag::declaration_same_line_without_semi)
      .fixItInsert(endOfPrevious, ";");
  }

  if (Tok.isAny(tok::pound_sourceLocation, tok::pound_line)) {
    auto LineDirectiveStatus = parseLineDirective(Tok.is(tok::pound_line));
    if (LineDirectiveStatus.isError())
      skipUntilDeclRBrace(tok::semi, tok::pound_endif);
    return LineDirectiveStatus;
  }

  ParserResult<Decl> Result;
  SyntaxParsingContext DeclContext(SyntaxContext,
                                   SyntaxKind::MemberDeclListItem);
  if (loadCurrentSyntaxNodeFromCache()) {
    return ParserStatus();
  }
  Result = parseDecl(Options, IsAtStartOfLineOrPreviousHadSemi, handler);
  if (Result.isParseError())
    skipUntilDeclRBrace(tok::semi, tok::pound_endif);
  SourceLoc SemiLoc;
  PreviousHadSemi = consumeIf(tok::semi, SemiLoc);
  if (PreviousHadSemi && Result.isNonNull())
    Result.get()->TrailingSemiLoc = SemiLoc;
  return Result;
}

bool Parser::parseMemberDeclList(SourceLoc LBLoc, SourceLoc &RBLoc,
                                 SourceLoc PosBeforeLB,
                                 Diag<> ErrorDiag,
                                 IterableDeclContext *IDC) {
  bool HasOperatorDeclarations;
  bool HasNestedClassDeclarations;

  if (canDelayMemberDeclParsing(HasOperatorDeclarations,
                                HasNestedClassDeclarations)) {
    if (HasOperatorDeclarations)
      IDC->setMaybeHasOperatorDeclarations();
    if (HasNestedClassDeclarations)
      IDC->setMaybeHasNestedClassDeclarations();

    if (delayParsingDeclList(LBLoc, RBLoc, IDC))
      return true;
  } else {
    // When forced to eagerly parse, do so and cache the results in the
    // evaluator.
    bool hadError = false;
    ParseDeclOptions Options = getMemberParseDeclOptions(IDC);
    auto members = parseDeclList(
        LBLoc, RBLoc, ErrorDiag, Options, IDC, hadError);
    IDC->setMaybeHasOperatorDeclarations();
    IDC->setMaybeHasNestedClassDeclarations();
    Context.evaluator.cacheOutput(
        ParseMembersRequest{IDC},
        Context.AllocateCopy(llvm::makeArrayRef(members)));

    if (hadError)
      return true;
  }

  return false;
}

/// Parse the members in a struct/class/enum/protocol/extension.
///
/// \verbatim
///    decl* '}'
/// \endverbatim
std::vector<Decl *> Parser::parseDeclList(
    SourceLoc LBLoc, SourceLoc &RBLoc, Diag<> ErrorDiag,
    ParseDeclOptions Options, IterableDeclContext *IDC,
    bool &hadError) {
  std::vector<Decl *> decls;
  ParserStatus Status;
  bool PreviousHadSemi = true;
  {
    SyntaxParsingContext ListContext(SyntaxContext, SyntaxKind::MemberDeclList);
    while (Tok.isNot(tok::r_brace)) {
      Status |= parseDeclItem(PreviousHadSemi, Options,
                              [&](Decl *D) { decls.push_back(D); });
      if (Tok.isAny(tok::eof, tok::pound_endif, tok::pound_else,
                    tok::pound_elseif)) {
        IsInputIncomplete = true;
        break;
      }
    }
  }
  if (parseMatchingToken(tok::r_brace, RBLoc, ErrorDiag, LBLoc)) {
    // Synthesize an r_brace syntax node if the token is absent
    SyntaxContext->synthesize(tok::r_brace, RBLoc);
  }

  // Increase counter.
  if (auto *stat = Context.Stats) {
    stat->getFrontendCounters().NumIterableDeclContextParsed ++;
  }
  // If we found the closing brace, then the caller should not care if there
  // were errors while parsing inner decls, because we recovered.
  if (RBLoc.isInvalid())
    hadError = true;
  return decls;
}

bool Parser::canDelayMemberDeclParsing(bool &HasOperatorDeclarations,
                                       bool &HasNestedClassDeclarations) {
  // If explicitly disabled, respect the flag.
  if (!DelayBodyParsing)
    return false;
  // Recovering parser status later for #sourceLocation is not-trivial and
  // it may not worth it.
  if (InPoundLineEnvironment)
    return false;

  // Skip until the matching right curly bracket; if we find a pound directive,
  // we can't lazily parse.
  BacktrackingScope BackTrack(*this);
  bool HasPoundDirective;
  skipUntilMatchingRBrace(*this,
                          HasPoundDirective,
                          HasOperatorDeclarations,
                          HasNestedClassDeclarations,
                          SyntaxContext);
  if (!HasPoundDirective)
    BackTrack.cancelBacktrack();
  return !BackTrack.willBacktrack();
}

bool Parser::delayParsingDeclList(SourceLoc LBLoc, SourceLoc &RBLoc,
                                  IterableDeclContext *IDC) {
  bool error = false;

  if (Tok.is(tok::r_brace)) {
    RBLoc = consumeToken();
  } else {
    RBLoc = Tok.getLoc();
    error = true;
  }

  State->delayDeclList(IDC);
  return error;
}

/// Parse an 'extension' declaration.
///
/// \verbatim
///   extension:
///    'extension' attribute-list type inheritance? where-clause?
///        '{' decl* '}'
/// \endverbatim
ParserResult<ExtensionDecl>
Parser::parseDeclExtension(ParseDeclOptions Flags, DeclAttributes &Attributes) {
  SourceLoc ExtensionLoc = consumeToken(tok::kw_extension);
  
  DebuggerContextChange DCC (*this);

  // Parse the type being extended.
  ParserStatus status;
  ParserResult<TypeRepr> extendedType = parseType(diag::extension_type_expected);
  status |= extendedType;

  // Parse optional inheritance clause.
  SmallVector<TypeLoc, 2> Inherited;
  if (Tok.is(tok::colon))
    status |= parseInheritance(Inherited,
                               /*allowClassRequirement=*/false,
                               /*allowAnyObject=*/false);

  // Parse the optional where-clause.
  TrailingWhereClause *trailingWhereClause = nullptr;
  if (Tok.is(tok::kw_where)) {
    SourceLoc whereLoc;
    SmallVector<RequirementRepr, 4> requirements;
    bool firstTypeInComplete;
    auto whereStatus = parseGenericWhereClause(whereLoc, requirements,
                                               firstTypeInComplete);
    if (whereStatus.isSuccess()) {
      trailingWhereClause = TrailingWhereClause::create(Context, whereLoc,
                                                        requirements);
    } else if (whereStatus.hasCodeCompletion()) {
      if (CodeCompletion && firstTypeInComplete) {
        CodeCompletion->completeGenericParams(extendedType.getPtrOrNull());
      } else
        return makeParserCodeCompletionResult<ExtensionDecl>();
    }
  }

  ExtensionDecl *ext = ExtensionDecl::create(Context, ExtensionLoc,
                                             extendedType.getPtrOrNull(),
                                             Context.AllocateCopy(Inherited),
                                             CurDeclContext,
                                             trailingWhereClause);
  ext->getAttrs() = Attributes;

  SyntaxParsingContext BlockContext(SyntaxContext, SyntaxKind::MemberDeclBlock);
  SourceLoc LBLoc, RBLoc;

  auto PosBeforeLB = Tok.getLoc();
  if (parseToken(tok::l_brace, LBLoc, diag::expected_lbrace_extension)) {
    LBLoc = PreviousLoc;
    RBLoc = LBLoc;
    status.setIsParseError();
  } else {
    ContextChange CC(*this, ext);
    Scope S(this, ScopeKind::Extension);

    if (parseMemberDeclList(LBLoc, RBLoc, PosBeforeLB,
                            diag::expected_rbrace_extension,
                            ext))
      status.setIsParseError();

    // Don't propagate the code completion bit from members: we cannot help
    // code completion inside a member decl, and our callers cannot do
    // anything about it either.  But propagate the error bit.
  }
  ext->setBraces({LBLoc, RBLoc});
  if (!DCC.movedToTopLevel() && !(Flags & PD_AllowTopLevel)) {
    diagnose(ExtensionLoc, diag::decl_inner_scope);
    status.setIsParseError();

    // Tell the type checker not to touch this extension.
    ext->setInvalid();
  }

  return DCC.fixupParserResult(status, ext);
}

ParserResult<PoundDiagnosticDecl> Parser::parseDeclPoundDiagnostic() {
  bool isError = Tok.is(tok::pound_error);
  SyntaxParsingContext LocalContext(SyntaxContext, 
    isError ? SyntaxKind::PoundErrorDecl : SyntaxKind::PoundWarningDecl);
  SourceLoc startLoc = 
    consumeToken(isError ? tok::pound_error : tok::pound_warning);

  SourceLoc lParenLoc = Tok.getLoc();
  bool hadLParen = consumeIf(tok::l_paren);

  if (!Tok.is(tok::string_literal)) {
    // Catch #warning(oops, forgot the quotes)
    SourceLoc wordsStartLoc = Tok.getLoc();

    skipUntilTokenOrEndOfLine(tok::r_paren);

    SourceLoc wordsEndLoc = getEndOfPreviousLoc();

    auto diag = diagnose(wordsStartLoc, 
                          diag::pound_diagnostic_expected_string, isError);
    if (wordsEndLoc != wordsStartLoc) {
      diag.fixItInsert(wordsStartLoc, hadLParen ? "\"" : "(\"")
          .fixItInsert(wordsEndLoc, Tok.is(tok::r_paren) ? "\"" : "\")");
    }

    // Consume the right paren to finish the decl, if it's there.
    consumeIf(tok::r_paren);

    return makeParserError();
  }

  auto string = parseExprStringLiteral();
  if (string.isNull())
    return makeParserError();

  auto messageExpr = string.get();

  SourceLoc rParenLoc = Tok.getLoc();
  bool hadRParen = consumeIf(tok::r_paren);

  if (!Tok.isAtStartOfLine() && Tok.isNot(tok::eof)) {
    diagnose(Tok.getLoc(),
             diag::extra_tokens_pound_diagnostic_directive, isError);
    return makeParserError();
  }

  if (!hadLParen && !hadRParen) {
    // Catch if the user forgot parentheses around the string, e.g.
    // #warning "foo"
    diagnose(lParenLoc, diag::pound_diagnostic_expected_parens, isError)
      .highlight(messageExpr->getSourceRange())
      .fixItInsert(messageExpr->getStartLoc(), "(")
      .fixItInsertAfter(messageExpr->getEndLoc(), ")");
    return makeParserError();
  } else if (hadRParen && !hadLParen) {
    // Catch if the user forgot a left paren before the string, e.g.
    // #warning "foo")
    diagnose(messageExpr->getStartLoc(), diag::pound_diagnostic_expected,
             "(", isError)
      .fixItInsert(messageExpr->getStartLoc(), "(");
    return makeParserError();
  } else if (hadLParen && !hadRParen) {
    // Catch if the user forgot a right paren after the string, e.g.
    // #warning("foo"
    diagnose(messageExpr->getEndLoc(), diag::pound_diagnostic_expected,
             ")", isError)
      .fixItInsertAfter(messageExpr->getEndLoc(), ")");
    return makeParserError();
  }

  if (messageExpr->getKind() == ExprKind::InterpolatedStringLiteral) {
    diagnose(messageExpr->getStartLoc(), diag::pound_diagnostic_interpolation,
             isError)
      .highlight(messageExpr->getSourceRange());
    return makeParserError();
  }

  ParserStatus Status;
  return makeParserResult(Status,
    new (Context) PoundDiagnosticDecl(CurDeclContext, isError,
                                      startLoc, rParenLoc,
                                      cast<StringLiteralExpr>(messageExpr)));
}

ParserStatus Parser::parseLineDirective(bool isLine) {
  SyntaxParsingContext PoundSourceLocation(SyntaxContext,
                                           SyntaxKind::PoundSourceLocation);
  SourceLoc Loc = consumeToken();
  if (isLine) {
    diagnose(Loc, diag::line_directive_style_deprecated)
        .fixItReplace(Loc, "#sourceLocation");
  }
  bool WasInPoundLineEnvironment = InPoundLineEnvironment;
  if (WasInPoundLineEnvironment) {
    SourceMgr.closeVirtualFile(Loc);
    InPoundLineEnvironment = false;
  }

  
  unsigned StartLine = 0;
  Optional<StringRef> Filename;
  if (!isLine) {
    // #sourceLocation()
    // #sourceLocation(file: "foo", line: 42)
    if (parseToken(tok::l_paren, diag::sourceLocation_expected, "("))
      return makeParserError();

    // Handle the "reset" form.
    if (consumeIf(tok::r_paren)) {
      if (!WasInPoundLineEnvironment) {
        diagnose(Tok, diag::unexpected_line_directive);
        return makeParserError();
      }
      return makeParserSuccess();
    }

    {
      SyntaxParsingContext Args(SyntaxContext,
                                SyntaxKind::PoundSourceLocationArgs);

      if (parseSpecificIdentifier("file", diag::sourceLocation_expected,
                                  "file:") ||
          parseToken(tok::colon, diag::sourceLocation_expected, ":"))
        return makeParserError();

      if (Tok.isNot(tok::string_literal)) {
        diagnose(Tok, diag::expected_line_directive_name);
        return makeParserError();
      }

      Filename =
          getStringLiteralIfNotInterpolated(Loc, "'#sourceLocation'");
      if (!Filename.hasValue())
        return makeParserError();
      consumeToken(tok::string_literal);

      if (parseToken(tok::comma, diag::sourceLocation_expected, ",") ||
          parseSpecificIdentifier("line", diag::sourceLocation_expected,
                                  "line:") ||
          parseToken(tok::colon, diag::sourceLocation_expected, ":"))
        return makeParserError();

      if (Tok.isNot(tok::integer_literal)) {
        diagnose(Tok, diag::expected_line_directive_number);
        return makeParserError();
      }
      if (Tok.getText().getAsInteger(0, StartLine)) {
        diagnose(Tok, diag::expected_line_directive_number);
        return makeParserError();
      }
      if (StartLine == 0) {
        diagnose(Tok, diag::line_directive_line_zero);
        return makeParserError();
      }
      consumeToken(tok::integer_literal);
    }

    if (Tok.isNot(tok::r_paren)) {
      diagnose(Tok, diag::sourceLocation_expected, ")");
      return makeParserError();
    }
  } else {  // Legacy #line syntax.
  
    // #line\n returns to the main buffer.
    if (Tok.isAtStartOfLine()) {
      if (!WasInPoundLineEnvironment) {
        diagnose(Tok, diag::unexpected_line_directive);
        return makeParserError();
      }
      return makeParserSuccess();
    }

    // #line 42 "file.swift"\n
    if (Tok.isNot(tok::integer_literal)) {
      diagnose(Tok, diag::expected_line_directive_number);
      return makeParserError();
    }
    if (Tok.getText().getAsInteger(0, StartLine)) {
      diagnose(Tok, diag::expected_line_directive_number);
      return makeParserError();
    }
    if (StartLine == 0) {
      diagnose(Tok, diag::line_directive_line_zero);
      return makeParserError();
    }
    consumeToken(tok::integer_literal);

    if (Tok.isNot(tok::string_literal)) {
      diagnose(Tok, diag::expected_line_directive_name);
      return makeParserError();
    }
    
    Filename = getStringLiteralIfNotInterpolated(Loc, "'#line'");
    if (!Filename.hasValue())
      return makeParserError();
  }

  const char *LastTokTextEnd = Tok.getText().end();

  // Skip over trailing whitespace and a single \n to the start of the next
  // line.
  while (*LastTokTextEnd == ' ' || *LastTokTextEnd == '\t')
    ++LastTokTextEnd;
  SourceLoc nextLineStartLoc = Lexer::getSourceLoc(LastTokTextEnd);
  
  if (*LastTokTextEnd == '\n')
    nextLineStartLoc = nextLineStartLoc.getAdvancedLoc(1);
  else {
    diagnose(Tok.getLoc(), diag::extra_tokens_line_directive);
    return makeParserError();
  }
  
  int LineOffset = StartLine - SourceMgr.getLineNumber(nextLineStartLoc);
 
  // Create a new virtual file for the region started by the #line marker.
  bool isNewFile = SourceMgr.openVirtualFile(nextLineStartLoc,
                                             Filename.getValue(), LineOffset);
  assert(isNewFile);(void)isNewFile;

  // Lexing of next token must be deferred until after virtual file setup.
  consumeToken(isLine ? tok::string_literal : tok::r_paren);

  InPoundLineEnvironment = true;
  return makeParserSuccess();
}

/// Parse a typealias decl.
///
/// \verbatim
///   decl-typealias:
///     'typealias' identifier generic-params? '=' type requirement-clause?
/// \endverbatim
ParserResult<TypeDecl> Parser::
parseDeclTypeAlias(Parser::ParseDeclOptions Flags, DeclAttributes &Attributes) {
  ParserPosition startPosition = getParserPosition();
  llvm::Optional<SyntaxParsingContext> TmpCtxt;
  TmpCtxt.emplace(SyntaxContext);
  TmpCtxt->setBackTracking();

  SourceLoc TypeAliasLoc = consumeToken(tok::kw_typealias);
  SourceLoc EqualLoc;
  Identifier Id;
  SourceLoc IdLoc;
  ParserStatus Status;

  Status |= parseIdentifierDeclName(
      *this, Id, IdLoc, "typealias",
      [](const Token &next) { return next.isAny(tok::colon, tok::equal); });
  if (Status.isError()) {
    TmpCtxt->setTransparent();
    return nullptr;
  }
    
  DebuggerContextChange DCC(*this, Id, DeclKind::TypeAlias);

  Optional<Scope> GenericsScope;
  GenericsScope.emplace(this, ScopeKind::Generics);

  // Parse a generic parameter list if it is present.
  GenericParamList *genericParams = nullptr;
  if (startsWithLess(Tok)) {
    auto Result = parseGenericParameters();
    if (Result.hasCodeCompletion() && !CodeCompletion)
      return makeParserCodeCompletionStatus();
    genericParams = Result.getPtrOrNull();

    if (!genericParams) {
      // If the parser returned null, it is an already diagnosed parse error.
    } else if (!genericParams->getRequirements().empty()) {
      // Reject a where clause.
      diagnose(genericParams->getWhereLoc(),
               diag::associated_type_generic_parameter_list)
          .highlight(genericParams->getWhereClauseSourceRange());
    }
  }

  if (Flags.contains(PD_InProtocol) && !genericParams && !Tok.is(tok::equal)) {
    TmpCtxt.reset();
    // If we're in a protocol and don't see an '=' this looks like leftover Swift 2
    // code intending to be an associatedtype.
    backtrackToPosition(startPosition);
    return parseDeclAssociatedType(Flags, Attributes);
  }
  TmpCtxt->setTransparent();
  TmpCtxt.reset();

  auto *TAD = new (Context) TypeAliasDecl(TypeAliasLoc, EqualLoc, Id, IdLoc,
                                          genericParams, CurDeclContext);
  setLocalDiscriminator(TAD);
  ParserResult<TypeRepr> UnderlyingTy;

  if (Tok.is(tok::colon) || Tok.is(tok::equal)) {
    ContextChange CC(*this, TAD);

    SyntaxParsingContext InitCtx(SyntaxContext,
                                 SyntaxKind::TypeInitializerClause);
    if (Tok.is(tok::colon)) {
      // It is a common mistake to write "typealias A : Int" instead of = Int.
      // Recognize this and produce a fixit.
      diagnose(Tok, diag::expected_equal_in_typealias)
          .fixItReplace(Tok.getLoc(), " = ");
      EqualLoc = consumeToken(tok::colon);
    } else {
      EqualLoc = consumeToken(tok::equal);
    }

    UnderlyingTy = parseType(diag::expected_type_in_typealias);
    TAD->setTypeEndLoc(PreviousLoc);
    Status |= UnderlyingTy;
  }

  TAD->setUnderlyingTypeRepr(UnderlyingTy.getPtrOrNull());
  TAD->getAttrs() = Attributes;

  // Parse a 'where' clause if present, adding it to our GenericParamList.
  if (Tok.is(tok::kw_where)) {
    ContextChange CC(*this, TAD);
    Status |= parseFreestandingGenericWhereClause(genericParams);
  }

  if (UnderlyingTy.isNull()) {
    // If there is an attempt to do code completion
    // inside of typealias type, let's just return
    // because we've seen required '=' token.
    if (EqualLoc.isInvalid()) {
      diagnose(Tok, diag::expected_equal_in_typealias);
      Status.setIsParseError();
      return Status;
    }
  }

  // Exit the scope introduced for the generic parameters.
  GenericsScope.reset();

  addToScope(TAD);
  return DCC.fixupParserResult(Status, TAD);
}

/// Parse an associatedtype decl.
///
/// \verbatim
///   decl-associatedtype:
///     'associatedtype' identifier inheritance? ('=' type)? where-clause?
/// \endverbatim

ParserResult<TypeDecl> Parser::parseDeclAssociatedType(Parser::ParseDeclOptions Flags,
                                                       DeclAttributes &Attributes) {
  SourceLoc AssociatedTypeLoc;
  ParserStatus Status;
  Identifier Id;
  SourceLoc IdLoc;
  
  // Look for 'typealias' here and diagnose a fixit because parseDeclTypeAlias can
  // ask us to fix up leftover Swift 2 code intending to be an associatedtype.
  if (Tok.is(tok::kw_typealias)) {
    AssociatedTypeLoc = consumeToken(tok::kw_typealias);
    diagnose(AssociatedTypeLoc, diag::typealias_inside_protocol_without_type)
        .fixItReplace(AssociatedTypeLoc, "associatedtype");
  } else {
    AssociatedTypeLoc = consumeToken(tok::kw_associatedtype);
  }

  Status = parseIdentifierDeclName(
      *this, Id, IdLoc, "associatedtype",
      [](const Token &next) { return next.isAny(tok::colon, tok::equal); });
  if (Status.isError())
    return nullptr;
  
  DebuggerContextChange DCC(*this, Id, DeclKind::AssociatedType);
  
  // Reject generic parameters with a specific error.
  if (startsWithLess(Tok)) {
    // Introduce a throwaway scope to capture the generic parameters. We
    // don't want them visible anywhere!
    Scope S(this, ScopeKind::Generics);

    if (auto genericParams = parseGenericParameters().getPtrOrNull()) {
      diagnose(genericParams->getLAngleLoc(),
               diag::associated_type_generic_parameter_list)
      .fixItRemove(genericParams->getSourceRange());
    }
  }
  
  // Parse optional inheritance clause.
  // FIXME: Allow class requirements here.
  SmallVector<TypeLoc, 2> Inherited;
  if (Tok.is(tok::colon))
    Status |= parseInheritance(Inherited,
                               /*allowClassRequirement=*/false,
                               /*allowAnyObject=*/true);
  
  ParserResult<TypeRepr> UnderlyingTy;
  if (Tok.is(tok::equal)) {
    SyntaxParsingContext InitContext(SyntaxContext,
                                     SyntaxKind::TypeInitializerClause);
    consumeToken(tok::equal);
    UnderlyingTy = parseType(diag::expected_type_in_associatedtype);
    Status |= UnderlyingTy;
    if (UnderlyingTy.isNull())
      return Status;
  }

  TrailingWhereClause *TrailingWhere = nullptr;
  // Parse a 'where' clause if present.
  if (Tok.is(tok::kw_where)) {
    auto whereStatus = parseProtocolOrAssociatedTypeWhereClause(
        TrailingWhere, /*isProtocol=*/false);
    Status |= whereStatus;
    if (whereStatus.hasCodeCompletion() && !CodeCompletion) {
      // Trigger delayed parsing, no need to continue.
      return whereStatus;
    }
  }

  if (!Flags.contains(PD_InProtocol)) {
    diagnose(AssociatedTypeLoc, diag::associatedtype_outside_protocol)
        .fixItReplace(AssociatedTypeLoc, "typealias");
    Status.setIsParseError();
    return Status;
  }

  auto assocType = new (Context)
      AssociatedTypeDecl(CurDeclContext, AssociatedTypeLoc, Id, IdLoc,
                         UnderlyingTy.getPtrOrNull(), TrailingWhere);
  assocType->getAttrs() = Attributes;
  if (!Inherited.empty())
    assocType->setInherited(Context.AllocateCopy(Inherited));
  addToScope(assocType);
  return makeParserResult(Status, assocType);
}

/// This function creates an accessor function (with no body) for a computed
/// property or subscript.
static AccessorDecl *createAccessorFunc(SourceLoc DeclLoc,
                                    ParameterList *param,
                                    GenericParamList *GenericParams,
                                    ParameterList *Indices,
                                    SourceLoc StaticLoc,
                                    Parser::ParseDeclOptions Flags,
                                    AccessorKind Kind,
                                    AbstractStorageDecl *storage,
                                    Parser *P, SourceLoc AccessorKeywordLoc) {
  // First task, set up the value argument list.  This is the "newValue" name
  // (for setters) followed by the index list (for subscripts).  For
  // non-subscript getters, this degenerates down to "()".
  //
  // We put the 'newValue' argument before the subscript index list as a
  // micro-optimization for Objective-C thunk generation.
  ParameterList *ValueArg;
  {
    SmallVector<ParamDecl*, 2> ValueArgElements;
    SourceLoc StartLoc, EndLoc;
    if (param) {
      assert(param->size() == 1 &&
             "Should only have a single parameter in the list");
      ValueArgElements.push_back(param->get(0));
      StartLoc = param->getStartLoc();
      EndLoc = param->getEndLoc();
    }

    if (Indices) {
      // Create parameter declarations corresponding to each of the
      // parameter declarations from the subscript declaration.
      for (ParamDecl *storageParam : *Indices) {
        // Clone the parameter.  Do not clone the parameter type;
        // this will be filled in by the type-checker.
        auto accessorParam =
          new (P->Context) ParamDecl(storageParam->getSpecifierLoc(),
                                     storageParam->getArgumentNameLoc(),
                                     storageParam->getArgumentName(),
                                     storageParam->getNameLoc(),
                                     storageParam->getName(),
                                     P->CurDeclContext);
        accessorParam->setVariadic(storageParam->isVariadic());
        accessorParam->setAutoClosure(storageParam->isAutoClosure());

        // The cloned parameter is implicit.
        accessorParam->setImplicit();

        // It has no default arguments; these will be always be taken
        // from the subscript declaration.
        accessorParam->setDefaultArgumentKind(DefaultArgumentKind::None);

        ValueArgElements.push_back(accessorParam);
      }

      if (StartLoc.isInvalid()) {
        StartLoc = Indices->getStartLoc();
        EndLoc = Indices->getEndLoc();
      }
    }

    ValueArg = ParameterList::create(P->Context, StartLoc, ValueArgElements,
                                     EndLoc);
  }

  // The typechecker will always fill this in.
  TypeLoc ReturnType;

  // Start the function.
  auto *D = AccessorDecl::create(P->Context,
                                 /*FIXME FuncLoc=*/DeclLoc,
                                 AccessorKeywordLoc,
                                 Kind, storage,
                                 StaticLoc, StaticSpellingKind::None,
                                 /*Throws=*/false, /*ThrowsLoc=*/SourceLoc(),
                                 (GenericParams
                                  ? GenericParams->clone(P->CurDeclContext)
                                  : nullptr),
                                 ValueArg, ReturnType,
                                 P->CurDeclContext);

  return D;
}

static ParamDecl *createSetterAccessorArgument(SourceLoc nameLoc,
                                               Identifier name,
                                               AccessorKind accessorKind,
                                               Parser &P) {
  // Add the parameter. If no name was specified, the name defaults to
  // 'value'.
  bool isNameImplicit = name.empty();
  if (isNameImplicit) {
    const char *implName =
      accessorKind == AccessorKind::DidSet ? "oldValue" : "newValue";
    name = P.Context.getIdentifier(implName);
  }

  auto result = new (P.Context)
      ParamDecl(SourceLoc(), SourceLoc(),
                Identifier(), nameLoc, name, P.CurDeclContext);

  if (isNameImplicit)
    result->setImplicit();

  return result;
}

/// Parse a "(value)" specifier for "set" or "willSet" if present.  Create a
/// parameter list to represent the spelled argument or return null if none is
/// present.
static ParameterList *parseOptionalAccessorArgument(SourceLoc SpecifierLoc,
                                                    Parser &P,
                                                    AccessorKind Kind) {
  // 'set' and 'willSet' have a (value) parameter, 'didSet' takes an (oldValue)
  // parameter and 'get' and always takes a () parameter.
  if (Kind != AccessorKind::Set && Kind != AccessorKind::WillSet &&
      Kind != AccessorKind::DidSet)
    return nullptr;

  SourceLoc StartLoc, NameLoc, EndLoc;
  Identifier Name;

  // If the SpecifierLoc is invalid, then the caller just wants us to synthesize
  // the default, not actually try to parse something.
  if (SpecifierLoc.isValid() && P.Tok.is(tok::l_paren)) {
    SyntaxParsingContext ParamCtx(P.SyntaxContext, SyntaxKind::AccessorParameter);
    StartLoc = P.consumeToken(tok::l_paren);
    if (P.Tok.isNot(tok::identifier)) {
      P.diagnose(P.Tok, diag::expected_accessor_parameter_name,
                 Kind == AccessorKind::Set ? 0 :
                 Kind == AccessorKind::WillSet ? 1 : 2);
      P.skipUntil(tok::r_paren, tok::l_brace);
      if (P.Tok.is(tok::r_paren))
        EndLoc = P.consumeToken();
      else
        EndLoc = StartLoc;
    } else {
      // We have a name.
      NameLoc = P.consumeIdentifier(&Name);

      auto DiagID =
         Kind == AccessorKind::Set ? diag::expected_rparen_set_name :
         Kind == AccessorKind::WillSet ? diag::expected_rparen_willSet_name :
          diag::expected_rparen_didSet_name;
      
      // Look for the closing ')'.
      P.parseMatchingToken(tok::r_paren, EndLoc, DiagID, StartLoc);
    }
  }

  if (Name.empty()) NameLoc = SpecifierLoc;
  auto param = createSetterAccessorArgument(NameLoc, Name, Kind, P);
  return ParameterList::create(P.Context, StartLoc, param, EndLoc);
}

static unsigned skipBracedBlock(Parser &P,
                                SyntaxParsingContext *&SyntaxContext) {
  SyntaxParsingContext CodeBlockContext(SyntaxContext, SyntaxKind::CodeBlock);
  P.consumeToken(tok::l_brace);

  // We don't care if a skipped function body contained any of these, so
  // just ignore them.
  bool HasPoundDirectives;
  bool HasOperatorDeclarations;
  bool HasNestedClassDeclarations;

  unsigned OpenBraces = skipUntilMatchingRBrace(P,
                                                HasPoundDirectives,
                                                HasOperatorDeclarations,
                                                HasNestedClassDeclarations,
                                                SyntaxContext);
  if (P.consumeIf(tok::r_brace))
    OpenBraces--;
  return OpenBraces;
}

/// Returns a descriptive name for the given accessor/addressor kind.
static StringRef getAccessorNameForDiagnostic(AccessorKind accessorKind,
                                              bool article) {
  switch (accessorKind) {
  case AccessorKind::Get:
    return article ? "a getter" : "getter";
  case AccessorKind::Set:
    return article ? "a setter" : "setter";
  case AccessorKind::Address:
    return article ? "an addressor" : "addressor";
  case AccessorKind::MutableAddress:
    return article ? "a mutable addressor" : "mutable addressor";
  case AccessorKind::Read:
    return article ? "a 'read' accessor" : "'read' accessor";
  case AccessorKind::Modify:
    return article ? "a 'modify' accessor" : "'modify' accessor";
  case AccessorKind::WillSet:
    return "'willSet'";
  case AccessorKind::DidSet:
    return "'didSet'";
  }
  llvm_unreachable("bad accessor kind");  
}

static StringRef getAccessorNameForDiagnostic(AccessorDecl *accessor,
                                              bool article) {
  return getAccessorNameForDiagnostic(accessor->getAccessorKind(),
                                      article);
}

static void diagnoseRedundantAccessors(Parser &P, SourceLoc loc,
                                       AccessorKind accessorKind,
                                       bool isSubscript,
                                       AccessorDecl *previous) {
  assert(accessorKind == previous->getAccessorKind());

  P.diagnose(loc, diag::duplicate_accessor,
             unsigned(isSubscript),
             getAccessorNameForDiagnostic(previous, /*article*/ true));
  P.diagnose(previous->getLoc(), diag::previous_accessor,
             getAccessorNameForDiagnostic(previous, /*article*/ false),
             /*already*/ true);
}

static bool isAllowedInLimitedSyntax(AccessorKind kind) {
  switch (kind) {
  case AccessorKind::Get:
  case AccessorKind::Set:
    return true;

  case AccessorKind::Address:
  case AccessorKind::MutableAddress:
  case AccessorKind::WillSet:
  case AccessorKind::DidSet:
  case AccessorKind::Read:
  case AccessorKind::Modify:
    return false;
  }
  llvm_unreachable("bad accessor kind");
}

struct Parser::ParsedAccessors {
  SourceLoc LBLoc, RBLoc;
  SmallVector<AccessorDecl*, 16> Accessors;

#define ACCESSOR(ID) AccessorDecl *ID = nullptr;
#include "swift/AST/AccessorKinds.def"

  void record(Parser &P, AbstractStorageDecl *storage, bool invalid);
  void classify(Parser &P, AbstractStorageDecl *storage, bool invalid);

  /// Add an accessor.  If there's an existing accessor of this kind,
  /// return it.  The new accessor is still remembered but will be
  /// ignored.
  AccessorDecl *add(AccessorDecl *accessor);

  /// Find the first accessor that's not an observing accessor.
  AccessorDecl *findFirstNonObserver() {
    for (auto accessor : Accessors) {
      if (!accessor->isObservingAccessor())
        return accessor;
    }
    return nullptr;
  }

  /// Find the first accessor that can be used to perform mutation.
  AccessorDecl *findFirstMutator() const {
    if (Set) return Set;
    if (Modify) return Modify;
    if (MutableAddress) return MutableAddress;
    return nullptr;
  }
};

static bool parseAccessorIntroducer(Parser &P,
                                    DeclAttributes &Attributes,
                                    AccessorKind &Kind,
                                    SourceLoc &Loc) {
  assert(Attributes.isEmpty());
  P.parseDeclAttributeList(Attributes);

  // Parse the contextual keywords for 'mutating' and 'nonmutating' before
  // get and set.
  {
    SyntaxParsingContext ModifierCtx(P.SyntaxContext, SyntaxKind::DeclModifier);

    if (P.Tok.isContextualKeyword("mutating")) {
      P.parseNewDeclAttribute(Attributes, /*AtLoc*/ {}, DAK_Mutating);
    } else if (P.Tok.isContextualKeyword("nonmutating")) {
      P.parseNewDeclAttribute(Attributes, /*AtLoc*/ {}, DAK_NonMutating);
    } else if (P.Tok.isContextualKeyword("__consuming")) {
      P.parseNewDeclAttribute(Attributes, /*AtLoc*/ {}, DAK_Consuming);
    } else {
      ModifierCtx.setTransparent();
    }
  }

  if (!P.Tok.is(tok::identifier) || P.Tok.isEscapedIdentifier()) {
    return true;
  }
#define SUPPRESS_ARTIFICIAL_ACCESSORS 1
#define ACCESSOR_KEYWORD(KEYWORD)
#define SINGLETON_ACCESSOR(ID, KEYWORD)                                        \
  else if (P.Tok.getRawText() == #KEYWORD) {                                   \
    Kind = AccessorKind::ID;                                                   \
  }
#include "swift/AST/AccessorKinds.def"
  else {
    return true;
  }
  P.Tok.setKind(tok::contextual_keyword);
  Loc = P.consumeToken();
  return false;
}

ParserStatus Parser::parseGetSet(ParseDeclOptions Flags,
                                 GenericParamList *GenericParams,
                                 ParameterList *Indices,
                                 ParsedAccessors &accessors,
                                 AbstractStorageDecl *storage,
                                 SourceLoc StaticLoc) {
  assert(Tok.is(tok::l_brace));

  // Properties in protocols use a very limited syntax.
  // SIL mode and module interfaces use the same syntax.
  // Otherwise, we have a normal var or subscript declaration and we need
  // parse the full complement of specifiers, along with their bodies.
  bool parsingLimitedSyntax = Flags.contains(PD_InProtocol) ||
                              SF.Kind == SourceFileKind::SIL;

  SyntaxParsingContext AccessorListCtx(SyntaxContext,
                                       SyntaxKind::AccessorBlock);

  // If the body is completely empty, preserve it. This is at best a getter with
  // an implicit fallthrough off the end.
  if (peekToken().is(tok::r_brace)) {
    accessors.LBLoc = consumeToken(tok::l_brace);
    // Give syntax node an empty accessor list.
    if (SyntaxContext->isEnabled()) {
      SourceLoc listLoc = leadingTriviaLoc();
      SyntaxContext->addSyntax(
          ParsedSyntaxRecorder::makeBlankAccessorList(listLoc, *SyntaxContext));
    }
    accessors.RBLoc = consumeToken(tok::r_brace);

    // In the limited syntax, fall out and let the caller handle it.
    if (parsingLimitedSyntax)
      return makeParserSuccess();

    diagnose(accessors.RBLoc, diag::computed_property_no_accessors,
             /*subscript*/ Indices != nullptr);
    return makeParserError();
  }

  auto parseImplicitGetter = [&]() {
    assert(Tok.is(tok::l_brace));
    accessors.LBLoc = Tok.getLoc();
    auto getter =
        createAccessorFunc(Tok.getLoc(), /*ValueNamePattern*/ nullptr,
                           GenericParams, Indices, StaticLoc, Flags,
                           AccessorKind::Get, storage, this,
                           /*AccessorKeywordLoc*/ SourceLoc());
    accessors.add(getter);
    parseAbstractFunctionBody(getter);
    accessors.RBLoc = getter->getEndLoc();
  };

  // Prepare backtracking for implicit getter.
  Optional<BacktrackingScope> backtrack;
  backtrack.emplace(*this);

  bool Invalid = false;
  bool accessorHasCodeCompletion = false;
  bool IsFirstAccessor = true;
  accessors.LBLoc = consumeToken(tok::l_brace);
  while (!Tok.isAny(tok::r_brace, tok::eof)) {
    Optional<SyntaxParsingContext> AccessorCtx;
    AccessorCtx.emplace(SyntaxContext, SyntaxKind::AccessorDecl);

    // Parse introducer if possible.
    DeclAttributes Attributes;
    AccessorKind Kind = AccessorKind::Get;
    SourceLoc Loc;
    bool NotAccessor = parseAccessorIntroducer(
        *this, Attributes, Kind, Loc);
    if (NotAccessor) {
      AccessorCtx->setTransparent();
      AccessorCtx.reset();

      if (Tok.is(tok::code_complete)) {
        if (CodeCompletion) {
          CodeCompletionExpr *CCE = nullptr;
          if (IsFirstAccessor && !parsingLimitedSyntax) {
            // If CC token is the first token after '{', it might be implicit
            // getter. Set up dummy accessor as the decl context to populate
            // 'self' decl.

            // FIXME: if there is already code inside the body, we should fall
            // through to parseImplicitGetter and handle the completion there so
            // that we can differentiate a single-expression body from the first
            // expression in a multi-statement body.
            auto getter = createAccessorFunc(
                accessors.LBLoc, /*ValueNamePattern*/ nullptr, GenericParams,
                Indices, StaticLoc, Flags, AccessorKind::Get,
                storage, this, /*AccessorKeywordLoc*/ SourceLoc());
            CCE = new (Context) CodeCompletionExpr(Tok.getLoc());
            getter->setBodyParsed(BraceStmt::create(Context, Tok.getLoc(),
                                                    ASTNode(CCE), Tok.getLoc(),
                                                    /*implicit*/ true));
            accessors.add(getter);
            CodeCompletion->setParsedDecl(getter);
          } else {
            CodeCompletion->setParsedDecl(storage);
          }
          CodeCompletion->completeAccessorBeginning(CCE);
        }
        consumeToken(tok::code_complete);
        accessorHasCodeCompletion = true;
        break;
      }

      // parsingLimitedSyntax mode cannot have a body.
      if (parsingLimitedSyntax) {
        diagnose(Tok, diag::expected_getset_in_protocol);
        Invalid = true;
        break;
      }

      // Cannot have an implicit getter after other accessor.
      if (!IsFirstAccessor) {
        diagnose(Tok, diag::expected_accessor_kw);
        skipUntil(tok::r_brace);
        // Don't signal an error since we recovered.
        break;
      }

      // This is an implicit getter. Cancel accessor contexts, backtrack to '{'
      // position.
      backtrack.reset();
      AccessorListCtx.setTransparent();
      parseImplicitGetter();
      return makeParserSuccess();
    }
    IsFirstAccessor = false;

    // For now, immediately reject illegal accessors in protocols just to
    // avoid having to deal with them everywhere.
    if (parsingLimitedSyntax && !isAllowedInLimitedSyntax(Kind)) {
      diagnose(Loc, diag::expected_getset_in_protocol);
      continue;
    }

    // 'set' and 'willSet' can have an optional name.  This isn't valid in a
    // protocol, but we parse and then reject it for better QoI.
    //
    //     set-name    ::= '(' identifier ')'
    if (parsingLimitedSyntax && Tok.is(tok::l_paren)) {
      diagnose(Loc, diag::protocol_setter_name);
    }
    auto *ValueNamePattern = parseOptionalAccessorArgument(Loc, *this, Kind);

    // Set up a function declaration.
    auto accessor = createAccessorFunc(Loc, ValueNamePattern, GenericParams,
                                       Indices, StaticLoc, Flags,
                                       Kind, storage, this, Loc);
    accessor->getAttrs() = Attributes;

    // Collect this accessor and detect conflicts.
    if (auto existingAccessor = accessors.add(accessor)) {
      diagnoseRedundantAccessors(*this, Loc, Kind,
                                 /*subscript*/Indices != nullptr,
                                 existingAccessor);
    }

    // There's no body in the limited syntax.
    if (parsingLimitedSyntax)
      continue;

    // It's okay not to have a body if there's an external asm name.
    if (!Tok.is(tok::l_brace)) {
      // Accessors don't need bodies in module interfaces
      if (SF.Kind == SourceFileKind::Interface)
        continue;
      // _silgen_name'd accessors don't need bodies.
      if (!Attributes.hasAttribute<SILGenNameAttr>()) {
        diagnose(Tok, diag::expected_lbrace_accessor,
                 getAccessorNameForDiagnostic(accessor, /*article*/ false));
        Invalid = true;
        break;
      }
      continue;
    }

    parseAbstractFunctionBody(accessor);
  }
  backtrack->cancelBacktrack();
  backtrack.reset();
  // Collect all explicit accessors to a list.
  AccessorListCtx.collectNodesInPlace(SyntaxKind::AccessorList);
  // Parse the final '}'.
  if (Invalid)
    skipUntil(tok::r_brace);

  parseMatchingToken(tok::r_brace, accessors.RBLoc,
                     diag::expected_rbrace_in_getset, accessors.LBLoc);
  if (accessorHasCodeCompletion)
    return makeParserCodeCompletionStatus();
  return Invalid ? makeParserError() : makeParserSuccess();
}

/// Parse the brace-enclosed getter and setter for a variable.
ParserResult<VarDecl>
Parser::parseDeclVarGetSet(Pattern *pattern, ParseDeclOptions Flags,
                           SourceLoc StaticLoc,
                           StaticSpellingKind StaticSpelling,
                           SourceLoc VarLoc, bool hasInitializer,
                           const DeclAttributes &Attributes,
                           SmallVectorImpl<Decl *> &Decls) {
  bool Invalid = false;
  
  // The grammar syntactically requires a simple identifier for the variable
  // name. Complain if that isn't what we got. But for recovery purposes,
  // make an effort to look through other things anyway.
  VarDecl *PrimaryVar = nullptr;
  bool primaryVarIsWellFormed = true;
  {
    Pattern *cur = pattern;
    TypedPattern *previousTyped = nullptr;
    while (true) {
      if (auto typed = dyn_cast<TypedPattern>(cur)) {
        if (previousTyped) primaryVarIsWellFormed = false;
        previousTyped = typed;
        cur = typed->getSubPattern();
      } else if (auto paren = dyn_cast<ParenPattern>(cur)) {
        primaryVarIsWellFormed = false;
        cur = paren->getSubPattern();
      } else if (auto var = dyn_cast<VarPattern>(cur)) {
        primaryVarIsWellFormed = false;
        cur = var->getSubPattern();
      } else {
        break;
      }
    }

    if (auto named = dyn_cast<NamedPattern>(cur)) {
      PrimaryVar = named->getDecl();
    }
  }

  if (!PrimaryVar || !primaryVarIsWellFormed) {
    diagnose(pattern->getLoc(), diag::getset_nontrivial_pattern);
    Invalid = true;
  }

  // Create a fake VarDecl and PBD so that we don't have to weaken the
  // formation rule that an AccessorDecl always has a VarDecl.
  VarDecl *storage = PrimaryVar;
  if (!storage) {
    storage = new (Context) VarDecl(StaticLoc.isValid(),
                                    VarDecl::Introducer::Var,
                                    /*is capture list*/ false,
                                    VarLoc, Identifier(),
                                    CurDeclContext);
    storage->setImplicit(true);
    storage->setInvalid();

    Pattern *pattern =
      TypedPattern::createImplicit(Context, new (Context) NamedPattern(storage),
                                   ErrorType::get(Context));
    PatternBindingEntry entry(pattern, /*EqualLoc*/ SourceLoc(),
                              /*Init*/ nullptr, /*InitContext*/ nullptr);
    auto binding = PatternBindingDecl::create(Context, StaticLoc,
                                              StaticSpelling,
                                              VarLoc, entry, CurDeclContext);
    binding->setInvalid();
    storage->setParentPatternBinding(binding);

    Decls.push_back(binding);
    Decls.push_back(storage);
  }

  // Parse getter and setter.
  ParsedAccessors accessors;
  auto AccessorStatus = parseGetSet(Flags, /*GenericParams=*/nullptr,
                                    /*Indices=*/nullptr, accessors,
                                    storage, StaticLoc);
  if (AccessorStatus.hasCodeCompletion())
    return makeParserCodeCompletionStatus();
  if (AccessorStatus.isError())
    Invalid = true;

  // If we have an invalid case, bail out now.
  if (!PrimaryVar)
    return nullptr;

  TypeLoc TyLoc;
  if (auto *TP = dyn_cast<TypedPattern>(pattern)) {
    TyLoc = TP->getTypeLoc();
  }

  if (!TyLoc.hasLocation()) {
    if (accessors.Get || accessors.Set || accessors.Address ||
        accessors.MutableAddress) {
      SourceLoc locAfterPattern = pattern->getLoc().getAdvancedLoc(
        pattern->getBoundName().getLength());
      diagnose(pattern->getLoc(), diag::computed_property_missing_type)
        .fixItInsert(locAfterPattern, ": <# Type #>");
      Invalid = true;
    }
  }

  // Reject accessors on 'let's after parsing them (for better recovery).
  if (PrimaryVar->isLet() && !Attributes.hasAttribute<HasStorageAttr>()) {
    Diag<> DiagID;
    if (accessors.WillSet || accessors.DidSet)
      DiagID = diag::let_cannot_be_observing_property;
    else if (accessors.Address || accessors.MutableAddress)
      DiagID = diag::let_cannot_be_addressed_property;
    else
      DiagID = diag::let_cannot_be_computed_property;

    diagnose(accessors.LBLoc, DiagID).fixItReplace(VarLoc, "var");
    Invalid = true;
  }

  accessors.record(*this, PrimaryVar, Invalid);

  // SWIFT_ENABLE_TENSORFLOW
  // Set original declaration in `@differentiable` attributes.
  for (auto *accessor : accessors.Accessors)
    setOriginalFunctionInDifferentiableAttributes(accessor->getAttrs(),
                                                  accessor);
  // SWIFT_ENABLE_TENSORFLOW END

  return makeParserResult(PrimaryVar);
}

/// Add the given accessor to the collection of parsed accessors.  If
/// it's the first accessor of its kind, remember it for that purpose
/// and return null; otherwise, return the existing accessor.
AccessorDecl *Parser::ParsedAccessors::add(AccessorDecl *accessor) {
  Accessors.push_back(accessor);

  switch (accessor->getAccessorKind()) {
#define ACCESSOR(ID)                      \
  case AccessorKind::ID:                  \
    if (ID) {                             \
      return ID;                          \
    } else {                              \
      ID = accessor;                      \
      return nullptr;                     \
    }
#include "swift/AST/AccessorKinds.def"
  }
  llvm_unreachable("bad accessor kind");
}

/// Record a bunch of parsed accessors into the given abstract storage decl.
void Parser::ParsedAccessors::record(Parser &P, AbstractStorageDecl *storage,
                                     bool invalid) {
  classify(P, storage, invalid);
  storage->setAccessors(LBLoc, Accessors, RBLoc);
}

static void diagnoseConflictingAccessors(Parser &P, AccessorDecl *first,
                                         AccessorDecl *&second) {
  if (!second) return;
  P.diagnose(second->getLoc(), diag::conflicting_accessor,
             isa<SubscriptDecl>(first->getStorage()),
             getAccessorNameForDiagnostic(second, /*article*/ true),
             getAccessorNameForDiagnostic(first, /*article*/ true));
  P.diagnose(first->getLoc(), diag::previous_accessor,
             getAccessorNameForDiagnostic(first, /*article*/ false),
             /*already*/ false);
  second->setInvalid();
}

template <class... DiagArgs>
static void diagnoseAndIgnoreObservers(Parser &P,
                                       Parser::ParsedAccessors &accessors,
                                       Diag<unsigned, DiagArgs...> diagnostic,
                        typename std::enable_if<true, DiagArgs>::type... args) {
  if (auto &accessor = accessors.WillSet) {
    P.diagnose(accessor->getLoc(), diagnostic, /*willSet*/ 0, args...);
    accessor->setInvalid();
  }
  if (auto &accessor = accessors.DidSet) {
    P.diagnose(accessor->getLoc(), diagnostic, /*didSet*/ 1, args...);
    accessor->setInvalid();
  }
}

void Parser::ParsedAccessors::classify(Parser &P, AbstractStorageDecl *storage,
                                       bool invalid) {
  // If there was a problem parsing accessors, mark all parsed accessors
  // as invalid to avoid tripping up later invariants.
  // We also want to avoid diagnose missing accessors if something
  // was invalid.
  if (invalid) {
    for (auto accessor : Accessors) {
      accessor->setInvalid();
    }
  }

  // The observing accessors have very specific restrictions.
  // Prefer to ignore them.
  if (WillSet || DidSet) {
    // For now, we don't support the observing accessors on subscripts.
    if (isa<SubscriptDecl>(storage)) {
      diagnoseAndIgnoreObservers(P, *this,
                                 diag::observing_accessor_in_subscript);

    // The observing accessors cannot be combined with other accessors.
    } else if (auto nonObserver = findFirstNonObserver()) {
      diagnoseAndIgnoreObservers(P, *this,
                   diag::observing_accessor_conflicts_with_accessor,
                   getAccessorNameForDiagnostic(nonObserver, /*article*/ true));
    }
  }

  // Okay, observers are out of the way.

  // 'get', 'read', and a non-mutable addressor are all exclusive.
  if (Get) {
    diagnoseConflictingAccessors(P, Get, Read);
    diagnoseConflictingAccessors(P, Get, Address);
  } else if (Read) {
    diagnoseConflictingAccessors(P, Read, Address);
  } else if (Address) {
    // Nothing can go wrong.

  // If there's a writing accessor of any sort, there must also be a
  // reading accessor.
  } else if (auto mutator = findFirstMutator()) {
    if (!invalid) {
      P.diagnose(mutator->getLoc(),
                 // Don't mention the more advanced accessors if the user
                 // only provided a setter without a getter.
                 (MutableAddress || Modify)
                   ? diag::missing_reading_accessor
                   : diag::missing_getter,
                 isa<SubscriptDecl>(storage),
                 getAccessorNameForDiagnostic(mutator, /*article*/ true));
    }

  // Subscripts always have to have some sort of accessor; they can't be
  // purely stored.
  } else if (isa<SubscriptDecl>(storage)) {
    if (!invalid) {
      P.diagnose(LBLoc, diag::subscript_without_get);
    }
  }

  // A mutable addressor is exclusive with 'set' and 'modify', but
  // 'set' and 'modify' can appear together.
  if (Set) {
    diagnoseConflictingAccessors(P, Set, MutableAddress);
  } else if (Modify) {
    diagnoseConflictingAccessors(P, Modify, MutableAddress);
  }
}


/// Parse a 'var' or 'let' declaration, doing no token skipping on error.
ParserResult<PatternBindingDecl>
Parser::parseDeclVar(ParseDeclOptions Flags,
                     DeclAttributes &Attributes,
                     SmallVectorImpl<Decl *> &Decls,
                     SourceLoc StaticLoc,
                     StaticSpellingKind StaticSpelling,
                     SourceLoc TryLoc,
                     bool HasLetOrVarKeyword) {
  assert(StaticLoc.isInvalid() || StaticSpelling != StaticSpellingKind::None);

  if (StaticLoc.isValid()) {
    if (!Flags.contains(PD_HasContainerType)) {
      diagnose(Tok, diag::static_var_decl_global_scope, StaticSpelling)
          .fixItRemove(StaticLoc);
      StaticLoc = SourceLoc();
      StaticSpelling = StaticSpellingKind::None;
    } else if (Flags.contains(PD_InStruct) || Flags.contains(PD_InEnum) ||
               Flags.contains(PD_InProtocol)) {
      if (StaticSpelling == StaticSpellingKind::KeywordClass)
        diagnose(Tok, diag::class_var_not_in_class, 
                 Flags.contains(PD_InProtocol))
            .fixItReplace(StaticLoc, "static");
    }
  }

  bool isLet = HasLetOrVarKeyword && Tok.is(tok::kw_let);
  assert(!HasLetOrVarKeyword || Tok.getKind() == tok::kw_let ||
         Tok.getKind() == tok::kw_var);

  SourceLoc VarLoc = HasLetOrVarKeyword ? consumeToken() : Tok.getLoc();

  // If this is a var in the top-level of script/repl source file, wrap the
  // PatternBindingDecl in a TopLevelCodeDecl, since it represents executable
  // code.  The VarDecl and any accessor decls (for computed properties) go in
  // CurDeclContext.
  //
  TopLevelCodeDecl *topLevelDecl = nullptr;
  if (allowTopLevelCode() && CurDeclContext->isModuleScopeContext()) {
    // The body of topLevelDecl will get set later.
    topLevelDecl = new (Context) TopLevelCodeDecl(CurDeclContext);
  }

  bool HasAccessors = false;  // Syntactically has accessor {}'s.
  ParserStatus Status;

  unsigned NumDeclsInResult = Decls.size();
  
  // In var/let decl with multiple patterns, accumulate them all in this list
  // so we can build our singular PatternBindingDecl at the end.
  SmallVector<PatternBindingEntry, 4> PBDEntries;
  auto BaseContext = CurDeclContext;

  // No matter what error path we take, make sure the
  // PatternBindingDecl/TopLevel code block are added.
  auto makeResult =
    [&](ParserStatus Status) -> ParserResult<PatternBindingDecl> {

    // If we didn't parse any patterns, don't create the pattern binding decl.
    if (PBDEntries.empty())
      return Status;
    
    // Now that we've parsed all of our patterns, initializers and accessors, we
    // can finally create our PatternBindingDecl to represent the
    // pattern/initializer pairs.
    auto *PBD = PatternBindingDecl::create(Context, StaticLoc, StaticSpelling,
                                           VarLoc, PBDEntries, BaseContext);

    // Wire up any initializer contexts we needed.
    for (unsigned i : indices(PBDEntries)) {
      if (auto initContext = PBD->getInitContext(i))
        cast<PatternBindingInitializer>(initContext)->setBinding(PBD, i);
    }

    // If we're setting up a TopLevelCodeDecl, configure it by setting up the
    // body that holds PBD and we're done.  The TopLevelCodeDecl is already set
    // up in Decls to be returned to caller.
    if (topLevelDecl) {
      PBD->setDeclContext(topLevelDecl);
      auto range = PBD->getSourceRange();
      topLevelDecl->setBody(BraceStmt::create(Context, range.Start,
                                              ASTNode(PBD), range.End, true));
      Decls.insert(Decls.begin()+NumDeclsInResult, topLevelDecl);
      return makeParserResult(Status, PBD);
    }

    // Otherwise return the PBD in "Decls" to the caller.  We add it at a
    // specific spot to get it in before any accessors, which SILGen seems to
    // want.
    Decls.insert(Decls.begin()+NumDeclsInResult, PBD);

    // Always return the result for PBD.
    return makeParserResult(Status, PBD);
  };
  SyntaxParsingContext PBListCtx(SyntaxContext, SyntaxKind::PatternBindingList);
  bool HasNext;
  do {
    SyntaxParsingContext PatternBindingCtx(SyntaxContext,
                                           SyntaxKind::PatternBinding);
    Pattern *pattern;
    {
      // In our recursive parse, remember that we're in a var/let pattern.
      llvm::SaveAndRestore<decltype(InVarOrLetPattern)>
      T(InVarOrLetPattern, isLet ? IVOLP_InLet : IVOLP_InVar);

      auto patternRes = parseTypedPattern();
      if (patternRes.hasCodeCompletion())
        return makeResult(makeParserCodeCompletionStatus());
      if (patternRes.isNull())
        return makeResult(makeParserError());

      pattern = patternRes.get();
    }
    
    bool hasOpaqueReturnTy = false;
    if (auto typedPattern = dyn_cast<TypedPattern>(pattern)) {
      hasOpaqueReturnTy =
                        isa<OpaqueReturnTypeRepr>(typedPattern->getTypeRepr());
    }
    auto sf = CurDeclContext->getParentSourceFile();
    
    // Configure all vars with attributes, 'static' and parent pattern.
    pattern->forEachVariable([&](VarDecl *VD) {
      VD->setStatic(StaticLoc.isValid());
      VD->getAttrs() = Attributes;
      // SWIFT_ENABLE_TENSORFLOW
      // Set original declaration in `@differentiable` attributes.
      setOriginalFunctionInDifferentiableAttributes(Attributes, VD);
      // SWIFT_ENABLE_TENSORFLOW END
      setLocalDiscriminator(VD);
      Decls.push_back(VD);
      if (hasOpaqueReturnTy && sf && !InInactiveClauseEnvironment) {
        sf->addUnvalidatedDeclWithOpaqueResultType(VD);
      }
    });

    // Check whether we have already established an initializer context.
    PatternBindingInitializer *initContext =
      findAttributeInitContent(Attributes);

    // Remember this pattern/init pair for our ultimate PatternBindingDecl. The
    // Initializer will be added later when/if it is parsed.
    PBDEntries.push_back({pattern, /*EqualLoc*/ SourceLoc(), /*Init*/ nullptr,
                          initContext});

    Expr *PatternInit = nullptr;
    
    // Parse an initializer if present.
    if (Tok.is(tok::equal)) {
      SyntaxParsingContext InitCtx(SyntaxContext, SyntaxKind::InitializerClause);
      // If we're not in a local context, we'll need a context to parse initializers
      // into (should we have one).  This happens for properties and global
      // variables in libraries.

      // Record the variables that we're trying to initialize.  This allows us
      // to cleanly reject "var x = x" when "x" isn't bound to an enclosing
      // decl (even though names aren't injected into scope when the initializer
      // is parsed).
      SmallVector<VarDecl *, 4> Vars;
      Vars.append(DisabledVars.begin(), DisabledVars.end());
      pattern->collectVariables(Vars);
      
      llvm::SaveAndRestore<decltype(DisabledVars)>
      RestoreCurVars(DisabledVars, Vars);

      llvm::SaveAndRestore<decltype(DisabledVarReason)>
      RestoreReason(DisabledVarReason, diag::var_init_self_referential);
      
      // If we have no local context to parse the initial value into, create one
      // for the PBD we'll eventually create.  This allows us to have reasonable
      // DeclContexts for any closures that may live inside of initializers.
      if (!CurDeclContext->isLocalContext() && !topLevelDecl && !initContext)
        initContext = new (Context) PatternBindingInitializer(CurDeclContext);

      // If we're using a local context (either a TopLevelCodeDecl or a
      // PatternBindingContext) install it now so that CurDeclContext is set
      // right when parsing the initializer.
      Optional<ParseFunctionBody> initParser;
      Optional<ContextChange> topLevelParser;
      if (topLevelDecl)
        topLevelParser.emplace(*this, topLevelDecl,
                               &State->getTopLevelContext());
      if (initContext)
        initParser.emplace(*this, initContext);

      
      SourceLoc EqualLoc = consumeToken(tok::equal);
      PBDEntries.back().setEqualLoc(EqualLoc);

      ParserResult<Expr> init = parseExpr(diag::expected_init_value);
      PBDEntries.back().setOriginalInit(init.getPtrOrNull());

      // If this Pattern binding was not supposed to have an initializer, but it
      // did, diagnose this and remove it.
      if (Flags & PD_DisallowInit && init.isNonNull()) {
        diagnose(EqualLoc, diag::disallowed_init);
        init = nullptr;
      }
      
      // Otherwise, if this pattern binding *was* supposed (or allowed) to have
      // an initializer, but it was a parse error, replace it with ErrorExpr so
      // that downstream clients know that it was present (well, at least the =
      // was present).  This silences downstream diagnostics checking to make
      // sure that some PBD's that require initializers actually had them.
      if (!(Flags & PD_DisallowInit) && init.isNull())
        init = makeParserResult(init, new (Context) ErrorExpr(EqualLoc));
      
      
      // Remember this init for the PatternBindingDecl.
      PatternInit = init.getPtrOrNull();
      PBDEntries.back().setInit(PatternInit);

      // If we set up an initialization context for a property or module-level
      // global, record it.
      PBDEntries.back().setInitContext(initContext);

      if (init.hasCodeCompletion()) {
        Status |= init;
        // If we are doing second pass of code completion, we don't want to
        // suddenly cut off parsing and throw away the declaration.
        if (isCodeCompletionFirstPass())
          return makeResult(makeParserCodeCompletionStatus());
      }

      if (init.isNull())
        return makeResult(makeParserError());
    }
    
    // If we syntactically match the second decl-var production, with a
    // var-get-set clause, parse the var-get-set clause.
    if (Tok.is(tok::l_brace)) {
      HasAccessors = true;
      auto boundVar =
          parseDeclVarGetSet(pattern, Flags, StaticLoc, StaticSpelling, VarLoc,
                             PatternInit != nullptr, Attributes, Decls);
      if (boundVar.hasCodeCompletion())
        return makeResult(makeParserCodeCompletionStatus());
    }
    
    // Add all parsed vardecls to this scope.
    addPatternVariablesToScope(pattern);
    
    // Propagate back types for simple patterns, like "var A, B : T".
    if (auto *TP = dyn_cast<TypedPattern>(pattern)) {
      if (isa<NamedPattern>(TP->getSubPattern()) && PatternInit == nullptr) {
        for (unsigned i = PBDEntries.size() - 1; i != 0; --i) {
          Pattern *PrevPat = PBDEntries[i-1].getPattern();
          if (!isa<NamedPattern>(PrevPat) || PBDEntries[i-1].getInit())
            break;
          if (HasAccessors) {
            // FIXME -- offer a fixit to explicitly specify the type
            diagnose(PrevPat->getLoc(), diag::getset_cannot_be_implied);
            Status.setIsParseError();
          }

          TypedPattern *NewTP = new (Context) TypedPattern(PrevPat,
                                                           TP->getTypeRepr());
          NewTP->setPropagatedType();
          PBDEntries[i-1].setPattern(NewTP);
        }
      }
    }
     HasNext = consumeIf(tok::comma);
  } while (HasNext);

  if (HasAccessors && PBDEntries.size() > 1) {
    diagnose(VarLoc, diag::disallowed_var_multiple_getset);
    Status.setIsParseError();
  }

  if (TryLoc.isValid()) {
    auto inFlightDiag = diagnose(TryLoc, diag::try_on_var_let);

    if (PBDEntries.size() == 1 && PBDEntries.front().getInit() &&
        !isa<ErrorExpr>(PBDEntries.front().getInit())) {
      auto *init = PBDEntries.front().getInit();
      inFlightDiag.fixItRemoveChars(TryLoc, VarLoc);
      inFlightDiag.fixItInsert(init->getStartLoc(), "try ");

      // Note: We can't use TryLoc here because it's outside the PBD source
      // range.
      PBDEntries.front().setInit(new (Context) TryExpr(init->getStartLoc(),
                                                       init));
    }
  }

  return makeResult(Status);
}

void Parser::consumeAbstractFunctionBody(AbstractFunctionDecl *AFD,
                                         const DeclAttributes &Attrs) {
  auto BeginParserPosition = getParserPosition();
  SourceRange BodyRange;
  BodyRange.Start = Tok.getLoc();

  // Consume the '{', and find the matching '}'.
  unsigned OpenBraces = skipBracedBlock(*this, SyntaxContext);
  if (OpenBraces != 0 && Tok.isNot(tok::code_complete)) {
    assert(Tok.is(tok::eof));
    // We hit EOF, and not every brace has a pair.  Recover by searching
    // for the next decl except variable decls and cutting off before
    // that point.
    backtrackToPosition(BeginParserPosition);
    consumeToken(tok::l_brace);
    while (Tok.is(tok::kw_var) || Tok.is(tok::kw_let) ||
           (Tok.isNot(tok::eof) && !isStartOfDecl())) {
      consumeToken();
    }
  }

  BodyRange.End = PreviousLoc;

  AFD->setBodyDelayed(BodyRange);

  if (isCodeCompletionFirstPass()) {
    if (SourceMgr.rangeContainsCodeCompletionLoc(BodyRange)) {
      State->setCodeCompletionDelayedDeclState(
          PersistentParserState::CodeCompletionDelayedDeclKind::FunctionBody,
          PD_Default, AFD, BodyRange, BeginParserPosition.PreviousLoc);
    } else {
      AFD->setBodySkipped(BodyRange);
    }
  }
}

/// Parse a 'func' declaration, returning null on error.  The caller
/// handles this case and does recovery as appropriate.
///
/// \verbatim
///   decl-func:
///     attribute-list? ('static' | 'class')? 'mutating'? 'func' 
///               any-identifier generic-params? func-signature where-clause?
///               stmt-brace?
/// \endverbatim
///
/// \note The caller of this method must ensure that the next token is 'func'.
ParserResult<FuncDecl> Parser::parseDeclFunc(SourceLoc StaticLoc,
                                             StaticSpellingKind StaticSpelling,
                                             ParseDeclOptions Flags,
                                             DeclAttributes &Attributes,
                                             bool HasFuncKeyword) {
  assert(StaticLoc.isInvalid() || StaticSpelling != StaticSpellingKind::None);

  if (StaticLoc.isValid()) {
    if (!Flags.contains(PD_HasContainerType)) {
      // Reject static functions at global scope.
      diagnose(Tok, diag::static_func_decl_global_scope, StaticSpelling)
          .fixItRemove(StaticLoc);
      StaticLoc = SourceLoc();
      StaticSpelling = StaticSpellingKind::None;
    } else if (Flags.contains(PD_InStruct) || Flags.contains(PD_InEnum) ||
               Flags.contains(PD_InProtocol)) {
      if (StaticSpelling == StaticSpellingKind::KeywordClass) {
        diagnose(Tok, diag::class_func_not_in_class,
                 Flags.contains(PD_InProtocol))
            .fixItReplace(StaticLoc, "static");

        StaticSpelling = StaticSpellingKind::KeywordStatic;
      }
    }
  }

  SourceLoc FuncLoc =
      HasFuncKeyword ? consumeToken(tok::kw_func) : Tok.getLoc();

  // Parse function name.
  Identifier SimpleName;
  SourceLoc NameLoc;
  if (Tok.isAnyOperator() || Tok.isAny(tok::exclaim_postfix, tok::amp_prefix)) {
    // If the name is an operator token that ends in '<' and the following token
    // is an identifier, split the '<' off as a separate token. This allows
    // things like 'func ==<T>(x:T, y:T) {}' to parse as '==' with generic type
    // variable '<T>' as expected.
    auto NameStr = Tok.getText();
    if (NameStr.size() > 1 && NameStr.back() == '<' &&
        peekToken().is(tok::identifier)) {
      NameStr = NameStr.slice(0, NameStr.size() - 1);
    }
    SimpleName = Context.getIdentifier(NameStr);
    NameLoc = consumeStartingCharacterOfCurrentToken(tok::oper_binary_spaced,
                                                     NameStr.size());
    // Within a protocol, recover from a missing 'static'.
    if (Flags & PD_InProtocol) {
      switch (StaticSpelling) {
      case StaticSpellingKind::None: {
        diagnose(NameLoc, diag::operator_static_in_protocol, SimpleName.str())
            .fixItInsert(FuncLoc, "static ");
        StaticSpelling = StaticSpellingKind::KeywordStatic;
        break;
      }

      case StaticSpellingKind::KeywordStatic:
        // Okay, this is correct.
        break;

      case StaticSpellingKind::KeywordClass:
        llvm_unreachable("should have been fixed above");
      }
    }
  } else {
    // This non-operator path is quite accepting of what tokens might be a name,
    // because we're aggressive about recovering/providing good diagnostics for
    // beginners.
    auto NameStatus = parseIdentifierDeclName(
        *this, SimpleName, NameLoc, "function", [&](const Token &next) {
          return next.isAny(tok::l_paren, tok::arrow, tok::l_brace) ||
                 startsWithLess(next);
        });
    if (NameStatus.isError())
      return nullptr;
  }

  DebuggerContextChange DCC(*this, SimpleName, DeclKind::Func);
  
  // Parse the generic-params, if present.
  Optional<Scope> GenericsScope;
  GenericsScope.emplace(this, ScopeKind::Generics);
  GenericParamList *GenericParams;
  bool SignatureHasCodeCompletion = false;
  auto GenericParamResult = maybeParseGenericParams();
  GenericParams = GenericParamResult.getPtrOrNull();
  SignatureHasCodeCompletion |= GenericParamResult.hasCodeCompletion();
  if (SignatureHasCodeCompletion && !CodeCompletion)
    return makeParserCodeCompletionStatus();

  DefaultArgumentInfo DefaultArgs;
  TypeRepr *FuncRetTy = nullptr;
  DeclName FullName;
  ParameterList *BodyParams;
  SourceLoc throwsLoc;
  bool rethrows;
  ParserStatus SignatureStatus =
      parseFunctionSignature(SimpleName, FullName, BodyParams, DefaultArgs,
                             throwsLoc, rethrows, FuncRetTy);

  SignatureHasCodeCompletion |= SignatureStatus.hasCodeCompletion();
  if (SignatureStatus.hasCodeCompletion() && !CodeCompletion) {
    // Trigger delayed parsing, no need to continue.
    return SignatureStatus;
  }

  diagnoseWhereClauseInGenericParamList(GenericParams);

  // Create the decl for the func and add it to the parent scope.
  auto *FD = FuncDecl::create(Context, StaticLoc, StaticSpelling,
                              FuncLoc, FullName, NameLoc,
                              /*Throws=*/throwsLoc.isValid(), throwsLoc,
                              GenericParams,
                              BodyParams, FuncRetTy,
                              CurDeclContext);

  // Let the source file track the opaque return type mapping, if any.
  if (FuncRetTy && isa<OpaqueReturnTypeRepr>(FuncRetTy) &&
      !InInactiveClauseEnvironment) {
    if (auto sf = CurDeclContext->getParentSourceFile()) {
      sf->addUnvalidatedDeclWithOpaqueResultType(FD);
    }
  }
  
  // Parse a 'where' clause if present, adding it to our GenericParamList.
  if (Tok.is(tok::kw_where)) {
    ContextChange CC(*this, FD);

    auto whereStatus = parseFreestandingGenericWhereClause(GenericParams);
    SignatureHasCodeCompletion |= whereStatus.hasCodeCompletion();
    if (whereStatus.hasCodeCompletion() && !CodeCompletion) {
      // Trigger delayed parsing, no need to continue.
      return whereStatus;
    }
  }
  
  // Protocol method arguments may not have default values.
  if (Flags.contains(PD_InProtocol) && DefaultArgs.HasDefaultArgument) {
    diagnose(FuncLoc, diag::protocol_method_argument_init);
    return nullptr;
  }

  // Add the 'rethrows' attribute.
  if (rethrows) {
    Attributes.add(new (Context) RethrowsAttr(throwsLoc));
  }

  diagnoseOperatorFixityAttributes(*this, Attributes, FD);
  // Add the attributes here so if we need them while parsing the body
  // they are available.
  FD->getAttrs() = Attributes;

  // Pass the function signature to code completion.
  if (SignatureHasCodeCompletion)
    CodeCompletion->setParsedDecl(FD);

  DefaultArgs.setFunctionContext(FD, FD->getParameters());
  setLocalDiscriminator(FD);

  if (Flags.contains(PD_InProtocol)) {
    if (Tok.is(tok::l_brace)) {
      diagnose(Tok, diag::protocol_method_with_body);
      skipSingle();
    }
  } else {
    parseAbstractFunctionBody(FD);
  }

  // Exit the scope introduced for the generic parameters.
  GenericsScope.reset();

  addToScope(FD);
  return DCC.fixupParserResult(FD);
}

/// Parse function body into \p AFD.
void Parser::parseAbstractFunctionBody(AbstractFunctionDecl *AFD) {
  Scope S(this, ScopeKind::FunctionBody);

  // Enter the arguments for the function into a new function-body scope.  We
  // need this even if there is no function body to detect argument name
  // duplication.
  if (auto *P = AFD->getImplicitSelfDecl())
    addToScope(P);
  addParametersToScope(AFD->getParameters());

   // Establish the new context.
  ParseFunctionBody CC(*this, AFD);
  setLocalDiscriminatorToParamList(AFD->getParameters());

  if (!Tok.is(tok::l_brace)) {
    checkForInputIncomplete();
    return;
  }

  if (IsParsingInterfaceTokens) {
    // Record the curly braces but nothing inside.
    SF.recordInterfaceToken("{");
    SF.recordInterfaceToken("}");
  }
  llvm::SaveAndRestore<bool> T(IsParsingInterfaceTokens, false);

  if (isDelayedParsingEnabled()) {
    consumeAbstractFunctionBody(AFD, AFD->getAttrs());
    return;
  }

  if (Context.Stats)
    Context.Stats->getFrontendCounters().NumFunctionsParsed++;

  ParserResult<BraceStmt> Body = parseBraceItemList(diag::invalid_diagnostic);
  if (!Body.isNull()) {
    BraceStmt * BS = Body.get();
    AFD->setBodyParsed(BS);

    // If the body consists of a single expression, turn it into a return
    // statement.
    //
    // But don't do this transformation during code completion, as the source
    // may be incomplete and the type mismatch in return statement will just
    // confuse the type checker.
    if (!Body.hasCodeCompletion() && BS->getNumElements() == 1) {
      auto Element = BS->getFirstElement();
      if (auto *stmt = Element.dyn_cast<Stmt *>()) {
        if (isa<FuncDecl>(AFD)) {
          if (auto *returnStmt = dyn_cast<ReturnStmt>(stmt)) {
            if (!returnStmt->hasResult()) {
              auto returnExpr = TupleExpr::createEmpty(Context,
                                                       SourceLoc(),
                                                       SourceLoc(),
                                                       /*implicit*/true);
              returnStmt->setResult(returnExpr);
              AFD->setHasSingleExpressionBody();
              AFD->setSingleExpressionBody(returnExpr);
            }
          }
        }
      } else if (auto *E = Element.dyn_cast<Expr *>()) {
        if (auto SE = dyn_cast<SequenceExpr>(E->getSemanticsProvidingExpr())) {
          if (SE->getNumElements() > 1 && isa<AssignExpr>(SE->getElement(1))) {
            // This is an assignment.  We don't want to implicitly return 
            // it.
            return;
          }
        }
        if (auto F = dyn_cast<FuncDecl>(AFD)) {
          auto RS = new (Context) ReturnStmt(SourceLoc(), E);
          BS->setFirstElement(RS);
          AFD->setHasSingleExpressionBody();
          AFD->setSingleExpressionBody(E);
        } else if (auto *F = dyn_cast<ConstructorDecl>(AFD)) {
          if (F->isFailable() && isa<NilLiteralExpr>(E)) {
            // If it's a nil literal, just insert return.  This is the only 
            // legal thing to return.
            auto RS = new (Context) ReturnStmt(E->getStartLoc(), E);
            BS->setFirstElement(RS);
            AFD->setHasSingleExpressionBody();
            AFD->setSingleExpressionBody(E);
          }
        }
      }
    }
  }
}

BraceStmt *Parser::parseAbstractFunctionBodyDelayed(AbstractFunctionDecl *AFD) {
  assert(AFD->getBodyKind() == AbstractFunctionDecl::BodyKind::Unparsed &&
         "function body should be delayed");

  auto bodyRange = AFD->getBodySourceRange();
  auto BeginParserPosition = getParserPosition({bodyRange.Start,bodyRange.End});
  auto EndLexerState = L->getStateForEndOfTokenLoc(AFD->getEndLoc());

  // ParserPositionRAII needs a primed parser to restore to.
  if (Tok.is(tok::NUM_TOKENS))
    consumeTokenWithoutFeedingReceiver();

  // Ensure that we restore the parser state at exit.
  ParserPositionRAII PPR(*this);

  // Create a lexer that cannot go past the end state.
  Lexer LocalLex(*L, BeginParserPosition.LS, EndLexerState);

  // Temporarily swap out the parser's current lexer with our new one.
  llvm::SaveAndRestore<Lexer *> T(L, &LocalLex);

  // Rewind to '{' of the function body.
  restoreParserPosition(BeginParserPosition);

  // Re-enter the lexical scope.
  Scope TopLevelScope(this, ScopeKind::TopLevel);
  Scope S(this, ScopeKind::FunctionBody);
  ParseFunctionBody CC(*this, AFD);
  setLocalDiscriminatorToParamList(AFD->getParameters());

  return parseBraceItemList(diag::func_decl_without_brace).getPtrOrNull();
}

/// Parse a 'enum' declaration, returning true (and doing no token
/// skipping) on error.
///
/// \verbatim
///   decl-enum:
///      'enum' attribute-list identifier generic-params? inheritance?
///          where-clause? '{' decl-enum-body '}'
///   decl-enum-body:
///      decl*
/// \endverbatim
ParserResult<EnumDecl> Parser::parseDeclEnum(ParseDeclOptions Flags,
                                             DeclAttributes &Attributes) {
  SourceLoc EnumLoc = consumeToken(tok::kw_enum);

  Identifier EnumName;
  SourceLoc EnumNameLoc;
  ParserStatus Status;

  Status |= parseIdentifierDeclName(
      *this, EnumName, EnumNameLoc, "enum", [&](const Token &next) {
        return next.isAny(tok::colon, tok::l_brace) || startsWithLess(next);
      });
  if (Status.isError())
    return nullptr;

  DebuggerContextChange DCC(*this, EnumName, DeclKind::Enum);
  
  // Parse the generic-params, if present.
  GenericParamList *GenericParams = nullptr;
  {
    Scope S(this, ScopeKind::Generics);
    auto Result = maybeParseGenericParams();
    GenericParams = Result.getPtrOrNull();
    if (Result.hasCodeCompletion())
      return makeParserCodeCompletionStatus();
  }

  EnumDecl *ED = new (Context) EnumDecl(EnumLoc, EnumName, EnumNameLoc,
                                        { }, GenericParams, CurDeclContext);
  setLocalDiscriminator(ED);
  ED->getAttrs() = Attributes;

  ContextChange CC(*this, ED);

  // Parse optional inheritance clause within the context of the enum.
  if (Tok.is(tok::colon)) {
    SmallVector<TypeLoc, 2> Inherited;
    Status |= parseInheritance(Inherited,
                               /*allowClassRequirement=*/false,
                               /*allowAnyObject=*/false);
    ED->setInherited(Context.AllocateCopy(Inherited));
  }

  diagnoseWhereClauseInGenericParamList(GenericParams);
  
  // Parse a 'where' clause if present, adding it to our GenericParamList.
  if (Tok.is(tok::kw_where)) {
    auto whereStatus = parseFreestandingGenericWhereClause(GenericParams);
    Status |= whereStatus;
    if (whereStatus.hasCodeCompletion() && !CodeCompletion) {
      // Trigger delayed parsing, no need to continue.
      return whereStatus;
    }
  }

  SyntaxParsingContext BlockContext(SyntaxContext, SyntaxKind::MemberDeclBlock);
  SourceLoc LBLoc, RBLoc;
  SourceLoc PosBeforeLB = Tok.getLoc();
  if (parseToken(tok::l_brace, LBLoc, diag::expected_lbrace_enum)) {
    LBLoc = PreviousLoc;
    RBLoc = LBLoc;
    Status.setIsParseError();
  } else {
    Scope S(this, ScopeKind::EnumBody);

    if (parseMemberDeclList(LBLoc, RBLoc, PosBeforeLB,
                            diag::expected_rbrace_enum,
                            ED))
      Status.setIsParseError();
  }

  ED->setBraces({LBLoc, RBLoc});

  addToScope(ED);

  return DCC.fixupParserResult(Status, ED);
}

/// Parse a 'case' of an enum.
///
/// \verbatim
///   enum-case:
///      identifier type-tuple?
///   decl-enum-element:
///      'case' attribute-list enum-case (',' enum-case)*
/// \endverbatim
ParserResult<EnumCaseDecl>
Parser::parseDeclEnumCase(ParseDeclOptions Flags,
                          DeclAttributes &Attributes,
                          llvm::SmallVectorImpl<Decl *> &Decls) {
  ParserStatus Status;
  SourceLoc CaseLoc = consumeToken(tok::kw_case);

  // Parse comma-separated enum elements.
  SmallVector<EnumElementDecl*, 4> Elements;
  
  SourceLoc CommaLoc;
  for (;;) {
    SyntaxParsingContext ElementContext(SyntaxContext,
                                        SyntaxKind::EnumCaseElement);
    Identifier Name;
    SourceLoc NameLoc;

    // Consume an extraneous '.' so we can recover the case name.
    SourceLoc DotLoc;
    consumeIf(tok::period_prefix, DotLoc);

    // Handle the likely case someone typed 'case X, case Y'.
    if (Tok.is(tok::kw_case) && CommaLoc.isValid()) {
      diagnose(Tok, diag::expected_identifier_after_case_comma);
      Status.setIsParseError();
      return Status;
    }

    if (Tok.is(tok::identifier)) {
      Status |= parseIdentifierDeclName(
          *this, Name, NameLoc, "enum 'case'", [](const Token &next) {
            return next.isAny(tok::l_paren, tok::kw_case, tok::colon,
                              tok::r_brace);
          });
      assert(Status.isSuccess());
      if (DotLoc.isValid())
        diagnose(DotLoc, diag::enum_case_dot_prefix)
          .fixItRemove(DotLoc);
    } else {
      NameLoc = CaseLoc;
      bool NameIsKeyword = Tok.isKeyword();
      SourceLoc TokLoc = Tok.getLoc();
      StringRef TokText = Tok.getText();

      // For recovery, see if the user typed something resembling a switch
      // "case" label.
      {
        BacktrackingScope backtrack(*this);
        llvm::SaveAndRestore<decltype(InVarOrLetPattern)>
        T(InVarOrLetPattern, Parser::IVOLP_InMatchingPattern);
        parseMatchingPattern(/*isExprBasic*/false);
        
        if (consumeIf(tok::colon)) {
          backtrack.cancelBacktrack();
          diagnose(CaseLoc, diag::case_outside_of_switch, "case");
          Status.setIsParseError();
          return Status;
        }
      }
      
      if (NameIsKeyword) {
        diagnose(TokLoc, diag::keyword_cant_be_identifier, TokText);
        diagnose(TokLoc, diag::backticks_to_escape)
          .fixItReplace(TokLoc, "`" + TokText.str() + "`");
        if (!Tok.isAtStartOfLine()) {
          Name = Context.getIdentifier(Tok.getText());
          NameLoc = consumeToken();
        }
      } else if (CommaLoc.isValid()) {
        diagnose(Tok, diag::expected_identifier_after_case_comma);
        Status.setIsParseError();
        return Status;
      } else {
        diagnose(CaseLoc, diag::expected_identifier_in_decl, "enum 'case'");
      }
    }

    // See if there's a following argument type.
    ParserResult<ParameterList> ArgParams;
    SmallVector<Identifier, 4> argumentNames;
    DefaultArgumentInfo DefaultArgs;
    if (Tok.isFollowingLParen()) {
      ArgParams = parseSingleParameterClause(ParameterContextKind::EnumElement,
                                             &argumentNames, &DefaultArgs);
      if (ArgParams.isNull() || ArgParams.hasCodeCompletion())
        return ParserStatus(ArgParams);
    }

    // See if there's a raw value expression.
    SourceLoc EqualsLoc;
    ParserResult<Expr> RawValueExpr;
    LiteralExpr *LiteralRawValueExpr = nullptr;
    if (Tok.is(tok::equal)) {
      SyntaxParsingContext InitContext(SyntaxContext,
                                       SyntaxKind::InitializerClause);

      EqualsLoc = consumeToken();
      {
        CodeCompletionCallbacks::InEnumElementRawValueRAII
            InEnumElementRawValue(CodeCompletion);
        if (!CurLocalContext) {
          // A local context is needed for parsing closures. We want to parse
          // them anyways for proper diagnosis.
          LocalContext tempContext{};
          CurLocalContext = &tempContext;
          RawValueExpr = parseExpr(diag::expected_expr_enum_case_raw_value);
          CurLocalContext = nullptr;
        } else {
          RawValueExpr = parseExpr(diag::expected_expr_enum_case_raw_value);
        }
      }
      if (RawValueExpr.hasCodeCompletion()) {
        Status.setHasCodeCompletion();
        return Status;
      }
      if (RawValueExpr.isNull()) {
        Status.setIsParseError();
        return Status;
      }
      // The raw value must be syntactically a simple literal.
      LiteralRawValueExpr = dyn_cast<LiteralExpr>(RawValueExpr.getPtrOrNull());
      if (!LiteralRawValueExpr
          || isa<InterpolatedStringLiteralExpr>(LiteralRawValueExpr)) {
        diagnose(RawValueExpr.getPtrOrNull()->getLoc(),
                 diag::nonliteral_enum_case_raw_value);
        LiteralRawValueExpr = nullptr;
      }
    }
    
    // For recovery, again make sure the user didn't try to spell a switch
    // case label:
    // 'case Identifier:' or
    // 'case Identifier where ...:'
    if (Tok.is(tok::colon) || Tok.is(tok::kw_where)) {
      diagnose(CaseLoc, diag::case_outside_of_switch, "case");
      skipUntilDeclRBrace();
      Status.setIsParseError();
      return Status;
    }
    
    
    // Create the element.
    DeclName FullName;
    if (ArgParams.isNull()) {
      FullName = Name;
    } else {
      FullName = DeclName(Context, Name, argumentNames);
    }
    auto *result = new (Context) EnumElementDecl(NameLoc, FullName,
                                                 ArgParams.getPtrOrNull(),
                                                 EqualsLoc,
                                                 LiteralRawValueExpr,
                                                 CurDeclContext);

    DefaultArgs.setFunctionContext(result, result->getParameterList());

    if (NameLoc == CaseLoc) {
      result->setImplicit(); // Parse error
    }

    result->getAttrs() = Attributes;
    Elements.push_back(result);
    
    // Continue through the comma-separated list.
    if (!Tok.is(tok::comma))
      break;
    CommaLoc = consumeToken(tok::comma);
  }
  SyntaxContext->collectNodesInPlace(SyntaxKind::EnumCaseElementList);
  
  if (!(Flags & PD_AllowEnumElement)) {
    diagnose(CaseLoc, diag::disallowed_enum_element);
    // Don't add the EnumElementDecls unless the current context
    // is allowed to have EnumElementDecls.
    Status.setIsParseError();
    return Status;
  }

  // Create and insert the EnumCaseDecl containing all the elements.
  auto TheCase = EnumCaseDecl::create(CaseLoc, Elements, CurDeclContext);
  Decls.push_back(TheCase);
  
  // Insert the element decls.
  std::copy(Elements.begin(), Elements.end(), std::back_inserter(Decls));
  return makeParserResult(Status, TheCase);
}

/// Parse a 'struct' declaration, returning true (and doing no token
/// skipping) on error.
///
/// \verbatim
///   decl-struct:
///      'struct' attribute-list identifier generic-params? inheritance?
///          where-clause? '{' decl-struct-body '}
///   decl-struct-body:
///      decl*
/// \endverbatim
ParserResult<StructDecl> Parser::parseDeclStruct(ParseDeclOptions Flags,
                                                 DeclAttributes &Attributes) {
  SourceLoc StructLoc = consumeToken(tok::kw_struct);
  
  Identifier StructName;
  SourceLoc StructNameLoc;
  ParserStatus Status;

  Status |= parseIdentifierDeclName(
      *this, StructName, StructNameLoc, "struct", [&](const Token &next) {
        return next.isAny(tok::colon, tok::l_brace) || startsWithLess(next);
      });
  if (Status.isError())
    return nullptr;

  DebuggerContextChange DCC (*this, StructName, DeclKind::Struct);
  
  // Parse the generic-params, if present.
  GenericParamList *GenericParams = nullptr;
  {
    Scope S(this, ScopeKind::Generics);
    auto Result = maybeParseGenericParams();
    GenericParams = Result.getPtrOrNull();
    if (Result.hasCodeCompletion())
      return makeParserCodeCompletionStatus();
  }

  StructDecl *SD = new (Context) StructDecl(StructLoc, StructName,
                                            StructNameLoc,
                                            { },
                                            GenericParams,
                                            CurDeclContext);
  setLocalDiscriminator(SD);
  SD->getAttrs() = Attributes;

  ContextChange CC(*this, SD);

  // Parse optional inheritance clause within the context of the struct.
  if (Tok.is(tok::colon)) {
    SmallVector<TypeLoc, 2> Inherited;
    Status |= parseInheritance(Inherited,
                               /*allowClassRequirement=*/false,
                               /*allowAnyObject=*/false);
    SD->setInherited(Context.AllocateCopy(Inherited));
  }

  diagnoseWhereClauseInGenericParamList(GenericParams);

  // Parse a 'where' clause if present, adding it to our GenericParamList.
  if (Tok.is(tok::kw_where)) {
    auto whereStatus = parseFreestandingGenericWhereClause(GenericParams);
    Status |= whereStatus;
    if (whereStatus.hasCodeCompletion() && !CodeCompletion) {
      // Trigger delayed parsing, no need to continue.
      return whereStatus;
    }
  }

  // Make the entities of the struct as a code block.
  SyntaxParsingContext BlockContext(SyntaxContext, SyntaxKind::MemberDeclBlock);
  SourceLoc LBLoc, RBLoc;
  SourceLoc PosBeforeLB = Tok.getLoc();
  if (parseToken(tok::l_brace, LBLoc, diag::expected_lbrace_struct)) {
    LBLoc = PreviousLoc;
    RBLoc = LBLoc;
    Status.setIsParseError();
  } else {
    // Parse the body.
    Scope S(this, ScopeKind::StructBody);

    if (parseMemberDeclList(LBLoc, RBLoc, PosBeforeLB,
                            diag::expected_rbrace_struct,
                            SD))
      Status.setIsParseError();
  }

  SD->setBraces({LBLoc, RBLoc});

  addToScope(SD);

  return DCC.fixupParserResult(Status, SD);
}

/// Parse a 'class' declaration, doing no token skipping on error.
///
/// \verbatim
///   decl-class:
///      'class' attribute-list identifier generic-params? inheritance?
///          where-clause? '{' decl-class-body '}
///   decl-class-body:
///      decl*
/// \endverbatim
ParserResult<ClassDecl> Parser::parseDeclClass(ParseDeclOptions Flags,
                                               DeclAttributes &Attributes) {
  SourceLoc ClassLoc = consumeToken(tok::kw_class);

  Identifier ClassName;
  SourceLoc ClassNameLoc;
  ParserStatus Status;

  Status |= parseIdentifierDeclName(
      *this, ClassName, ClassNameLoc, "class", [&](const Token &next) {
        return next.isAny(tok::colon, tok::l_brace) || startsWithLess(next);
      });
  if (Status.isError())
    return nullptr;

  DebuggerContextChange DCC (*this, ClassName, DeclKind::Class);
  
  // Parse the generic-params, if present.
  GenericParamList *GenericParams = nullptr;
  {
    Scope S(this, ScopeKind::Generics);
    auto Result = maybeParseGenericParams();
    GenericParams = Result.getPtrOrNull();
    if (Result.hasCodeCompletion())
      return makeParserCodeCompletionStatus();
  }

  // Create the class.
  ClassDecl *CD = new (Context) ClassDecl(ClassLoc, ClassName, ClassNameLoc,
                                          { }, GenericParams, CurDeclContext);
  setLocalDiscriminator(CD);
  CD->getAttrs() = Attributes;

  // Parsed classes never have missing vtable entries.
  CD->setHasMissingVTableEntries(false);

  ContextChange CC(*this, CD);

  // Parse optional inheritance clause within the context of the class.
  if (Tok.is(tok::colon)) {
    SmallVector<TypeLoc, 2> Inherited;
    Status |= parseInheritance(Inherited,
                               /*allowClassRequirement=*/false,
                               /*allowAnyObject=*/false);
    CD->setInherited(Context.AllocateCopy(Inherited));
  
  // Parse python style inheritance clause and replace parentheses with a colon
  } else if (Tok.is(tok::l_paren)) {
    bool isParenStyleInheritance = false;
    {
      BacktrackingScope backtrack(*this);
      consumeToken(tok::l_paren);
      isParenStyleInheritance = canParseType() &&
        Tok.isAny(tok::r_paren, tok::kw_where, tok::l_brace, tok::eof);
    }
    if(isParenStyleInheritance) {
      SourceLoc LParenLoc = consumeToken(tok::l_paren);
      auto TypeResult = parseType();
      if (TypeResult.isNull()) {
        Status.setIsParseError();
        return Status;
      }
      SourceLoc RParenLoc;
      consumeIf(tok::r_paren, RParenLoc);
      diagnose(LParenLoc, diag::expected_colon_class)
        .fixItReplace(LParenLoc, ": ")
        .fixItRemove(RParenLoc);
    }
  } 

  diagnoseWhereClauseInGenericParamList(GenericParams);

  // Parse a 'where' clause if present, adding it to our GenericParamList.
  if (Tok.is(tok::kw_where)) {
    auto whereStatus = parseFreestandingGenericWhereClause(GenericParams);
    Status |= whereStatus;
    if (whereStatus.hasCodeCompletion() && !CodeCompletion) {
      // Trigger delayed parsing, no need to continue.
      return whereStatus;
    }
  }

  SyntaxParsingContext BlockContext(SyntaxContext, SyntaxKind::MemberDeclBlock);
  SourceLoc LBLoc, RBLoc;
  auto PosBeforeLB = Tok.getLoc();
  if (parseToken(tok::l_brace, LBLoc, diag::expected_lbrace_class)) {
    LBLoc = PreviousLoc;
    RBLoc = LBLoc;
    Status.setIsParseError();
  } else {
    // Parse the body.
    Scope S(this, ScopeKind::ClassBody);

    if (parseMemberDeclList(LBLoc, RBLoc, PosBeforeLB,
                            diag::expected_rbrace_class,
                            CD))
      Status.setIsParseError();
  }

  CD->setBraces({LBLoc, RBLoc});

  addToScope(CD);

  return DCC.fixupParserResult(Status, CD);
}

/// Parse a 'protocol' declaration, doing no token skipping on error.
///
/// \verbatim
///   decl-protocol:
///      protocol-head '{' protocol-member* '}'
///
///   protocol-head:
///     'protocol' attribute-list identifier inheritance? 
///
///   protocol-member:
///      decl-func
///      decl-var-simple
///      decl-typealias
/// \endverbatim
ParserResult<ProtocolDecl> Parser::
parseDeclProtocol(ParseDeclOptions Flags, DeclAttributes &Attributes) {
  SourceLoc ProtocolLoc = consumeToken(tok::kw_protocol);
  
  SourceLoc NameLoc;
  Identifier ProtocolName;
  ParserStatus Status;

  Status |= parseIdentifierDeclName(
      *this, ProtocolName, NameLoc, "protocol",
      [&](const Token &next) { return next.isAny(tok::colon, tok::l_brace); });
  if (Status.isError())
    return nullptr;

  // Protocols don't support generic parameters, but people often want them and
  // we want to have good error recovery if they try them out.  Parse them and
  // produce a specific diagnostic if present.
  if (startsWithLess(Tok)) {
    diagnose(Tok, diag::generic_arguments_protocol);
    Scope S(this, ScopeKind::Generics);
    maybeParseGenericParams();
  }

  DebuggerContextChange DCC (*this);
  
  // Parse optional inheritance clause.
  SmallVector<TypeLoc, 4> InheritedProtocols;
  SourceLoc colonLoc;
  if (Tok.is(tok::colon)) {
    colonLoc = Tok.getLoc();
    Status |= parseInheritance(InheritedProtocols,
                               /*allowClassRequirement=*/true,
                               /*allowAnyObject=*/true);
  }

  TrailingWhereClause *TrailingWhere = nullptr;
  // Parse a 'where' clause if present.
  if (Tok.is(tok::kw_where)) {
    auto whereStatus = parseProtocolOrAssociatedTypeWhereClause(
        TrailingWhere, /*isProtocol=*/true);
    if (whereStatus.shouldStopParsing())
      return whereStatus;
  }

  ProtocolDecl *Proto = new (Context)
      ProtocolDecl(CurDeclContext, ProtocolLoc, NameLoc, ProtocolName,
                   Context.AllocateCopy(InheritedProtocols), TrailingWhere);
  // No need to setLocalDiscriminator: protocols can't appear in local contexts.

  Proto->getAttrs() = Attributes;

  ContextChange CC(*this, Proto);
  Scope ProtocolBodyScope(this, ScopeKind::ProtocolBody);

  // Parse the body.
  {
    SyntaxParsingContext BlockContext(SyntaxContext, SyntaxKind::MemberDeclBlock);
    SourceLoc LBraceLoc;
    SourceLoc RBraceLoc;
    SourceLoc PosBeforeLB = Tok.getLoc();
    if (parseToken(tok::l_brace, LBraceLoc, diag::expected_lbrace_protocol)) {
      LBraceLoc = PreviousLoc;
      RBraceLoc = LBraceLoc;
      Status.setIsParseError();
    } else {
      // Parse the members.
      if (parseMemberDeclList(LBraceLoc, RBraceLoc, PosBeforeLB,
                              diag::expected_rbrace_protocol,
                              Proto))
        Status.setIsParseError();
    }

    // Install the protocol elements.
    Proto->setBraces({LBraceLoc, RBraceLoc});
  }
  
  return DCC.fixupParserResult(Status, Proto);
}

/// Parse a 'subscript' declaration.
///
/// \verbatim
///   decl-subscript:
///     subscript-head get-set
///   subscript-head
///     attribute-list? 'subscript' parameter-clause '->' type
/// \endverbatim
ParserResult<SubscriptDecl>
Parser::parseDeclSubscript(SourceLoc StaticLoc,
                           StaticSpellingKind StaticSpelling,
                           ParseDeclOptions Flags,
                           DeclAttributes &Attributes,
                           SmallVectorImpl<Decl *> &Decls) {
  assert(StaticLoc.isInvalid() || StaticSpelling != StaticSpellingKind::None);
  
  if (StaticLoc.isValid()) {
    if (Flags.contains(PD_InStruct) || Flags.contains(PD_InEnum) ||
               Flags.contains(PD_InProtocol)) {
      if (StaticSpelling == StaticSpellingKind::KeywordClass) {
        diagnose(Tok, diag::class_subscript_not_in_class,
                 Flags.contains(PD_InProtocol))
        .fixItReplace(StaticLoc, "static");
        
        StaticSpelling = StaticSpellingKind::KeywordStatic;
      }
    }
  }
  
  ParserStatus Status;
  SourceLoc SubscriptLoc = consumeToken(tok::kw_subscript);

  // Diagnose 'subscript' with name.
  if (Tok.is(tok::identifier) &&
      (peekToken().is(tok::l_paren) || startsWithLess(peekToken()))) {
    diagnose(Tok, diag::subscript_has_name)
      .fixItRemove(Tok.getLoc());
    consumeToken(tok::identifier);
  }

  // Parse the generic-params, if present.
  Optional<Scope> GenericsScope;
  GenericsScope.emplace(this, ScopeKind::Generics);
  GenericParamList *GenericParams;
  bool SignatureHasCodeCompletion = false;

  auto Result = maybeParseGenericParams();
  GenericParams = Result.getPtrOrNull();
  SignatureHasCodeCompletion |= Result.hasCodeCompletion();

  if (SignatureHasCodeCompletion && !CodeCompletion)
    return makeParserCodeCompletionStatus();

  // Parse the parameter list.
  DefaultArgumentInfo DefaultArgs;
  SmallVector<Identifier, 4> argumentNames;
  ParserResult<ParameterList> Indices
    = parseSingleParameterClause(ParameterContextKind::Subscript,
                                 &argumentNames, &DefaultArgs);
  Status |= Indices;

  SignatureHasCodeCompletion |= Indices.hasCodeCompletion();
  if (SignatureHasCodeCompletion && !CodeCompletion)
    return makeParserCodeCompletionStatus();
  
  SourceLoc ArrowLoc;
  ParserResult<TypeRepr> ElementTy;
  {
    SyntaxParsingContext ReturnCtxt(SyntaxContext, SyntaxKind::ReturnClause);

    // '->'
    if (!consumeIf(tok::arrow, ArrowLoc)) {
      if (!Indices.isParseError())
        diagnose(Tok, diag::expected_arrow_subscript);
      Status.setIsParseError();
    }

    if (!ArrowLoc.isValid() &&
        (Indices.isNull() || Indices.get()->size() == 0)) {
      // This doesn't look much like a subscript, so let regular recovery take
      // care of it.
      return Status;
    }

    // type
    ElementTy = parseDeclResultType(diag::expected_type_subscript);
    Status |= ElementTy;
    SignatureHasCodeCompletion |= ElementTy.hasCodeCompletion();
    if (SignatureHasCodeCompletion && !CodeCompletion) {
      return makeParserCodeCompletionStatus();
    }
    if (ElementTy.isNull()) {
      // Always set an element type.
      ElementTy = makeParserResult(ElementTy, new (Context) ErrorTypeRepr());
    }
  }

  diagnoseWhereClauseInGenericParamList(GenericParams);

  // Build an AST for the subscript declaration.
  DeclName name = DeclName(Context, DeclBaseName::createSubscript(),
                           argumentNames);
  auto *Subscript = new (Context) SubscriptDecl(name,
                                                StaticLoc, StaticSpelling,
                                                SubscriptLoc, Indices.get(),
                                                ArrowLoc, ElementTy.get(),
                                                CurDeclContext,
                                                GenericParams);
  Subscript->getAttrs() = Attributes;
  
  // Let the source file track the opaque return type mapping, if any.
  if (ElementTy.get() && isa<OpaqueReturnTypeRepr>(ElementTy.get()) &&
      !InInactiveClauseEnvironment) {
    if (auto sf = CurDeclContext->getParentSourceFile()) {
      sf->addUnvalidatedDeclWithOpaqueResultType(Subscript);
    }
  }

  DefaultArgs.setFunctionContext(Subscript, Subscript->getIndices());

  // Parse a 'where' clause if present, adding it to our GenericParamList.
  if (Tok.is(tok::kw_where)) {
    ContextChange CC(*this, Subscript);

    auto whereStatus = parseFreestandingGenericWhereClause(GenericParams);
    SignatureHasCodeCompletion |= whereStatus.hasCodeCompletion();
    if (whereStatus.hasCodeCompletion() && !CodeCompletion) {
      // Trigger delayed parsing, no need to continue.
      return whereStatus;
    }
  }

  // Pass the function signature to code completion.
  if (SignatureHasCodeCompletion && CodeCompletion) {
    CodeCompletion->setParsedDecl(Subscript);
  }

  Decls.push_back(Subscript);

  // '{'
  // Parse getter and setter.
  ParsedAccessors accessors;
  if (Tok.isNot(tok::l_brace)) {
    // Subscript declarations must always have at least a getter, so they need
    // to be followed by a {.
    if (!Status.isError()) {
      if (Flags.contains(PD_InProtocol)) {
        diagnose(Tok, diag::expected_lbrace_subscript_protocol)
            .fixItInsertAfter(ElementTy.get()->getEndLoc(), " { get <#set#> }");
      } else {
        diagnose(Tok, diag::expected_lbrace_subscript);
      }
      Status.setIsParseError();
    }
  } else {
    Status |= parseGetSet(Flags, GenericParams, Indices.get(),
                          accessors, Subscript, StaticLoc);
  }

  // Now that it's been parsed, set the end location.
  Subscript->setEndLoc(PreviousLoc);

  bool Invalid = false;
  // Reject 'subscript' functions outside of type decls
  if (!(Flags & PD_HasContainerType)) {
    diagnose(SubscriptLoc, diag::subscript_decl_wrong_scope);
    Invalid = true;
  }

  accessors.record(*this, Subscript, (Invalid || !Status.isSuccess()));

  // SWIFT_ENABLE_TENSORFLOW
  // Set original declaration in `@differentiable` attributes.
  for (auto *accessor : accessors.Accessors)
    setOriginalFunctionInDifferentiableAttributes(accessor->getAttrs(),
                                                  accessor);
  // SWIFT_ENABLE_TENSORFLOW END

  // No need to setLocalDiscriminator because subscripts cannot
  // validly appear outside of type decls.
  return makeParserResult(Status, Subscript);
}

ParserResult<ConstructorDecl>
Parser::parseDeclInit(ParseDeclOptions Flags, DeclAttributes &Attributes) {
  assert(Tok.is(tok::kw_init));
  SourceLoc ConstructorLoc = consumeToken();
  bool Failable = false, IUO = false;
  SourceLoc FailabilityLoc;

  const bool ConstructorsNotAllowed = !(Flags & PD_HasContainerType);

  // Reject constructors outside of types.
  if (ConstructorsNotAllowed) {
    diagnose(Tok, diag::initializer_decl_wrong_scope);
  }

  // Parse the '!' or '?' for a failable initializer.
  if (Tok.isAny(tok::exclaim_postfix, tok::sil_exclamation) ||
      (Tok.isAnyOperator() && Tok.getText() == "!")) {
    Failable = true;
    IUO = true;
    FailabilityLoc = consumeToken();
  } else if (Tok.isAny(tok::question_postfix, tok::question_infix)) {
    Failable = true;
    FailabilityLoc = consumeToken();
  }

  // Reject named 'init'. e.g. 'init withString(string: str)'.
  if (Tok.is(tok::identifier) &&
      (peekToken().is(tok::l_paren) || startsWithLess(peekToken()))) {
    diagnose(Tok, diag::initializer_has_name)
      .fixItRemove(Tok.getLoc());
    consumeToken(tok::identifier);
  }

  // Parse the generic-params, if present.
  Scope S(this, ScopeKind::Generics);
  auto GPResult = maybeParseGenericParams();
  GenericParamList *GenericParams = GPResult.getPtrOrNull();
  if (GPResult.hasCodeCompletion())
    return makeParserCodeCompletionStatus();

  // Parse the parameters.
  DefaultArgumentInfo DefaultArgs;
  llvm::SmallVector<Identifier, 4> namePieces;
  bool SignatureHasCodeCompletion = false;
  ParserResult<ParameterList> Params
    = parseSingleParameterClause(ParameterContextKind::Initializer,
                                 &namePieces, &DefaultArgs);

  SignatureHasCodeCompletion |= Params.hasCodeCompletion();
  if (Params.hasCodeCompletion() && !CodeCompletion) {
    // Trigger delayed parsing, no need to continue.
    return makeParserCodeCompletionStatus();
  }

  // Protocol initializer arguments may not have default values.
  if (Flags.contains(PD_InProtocol) && DefaultArgs.HasDefaultArgument) {
    diagnose(ConstructorLoc, diag::protocol_init_argument_init);
    return nullptr;
  }

  // Parse 'throws' or 'rethrows'.
  SourceLoc throwsLoc;
  if (consumeIf(tok::kw_throws, throwsLoc)) {
    // okay
  } else if (consumeIf(tok::kw_rethrows, throwsLoc)) {
    Attributes.add(new (Context) RethrowsAttr(throwsLoc));
  }

  diagnoseWhereClauseInGenericParamList(GenericParams);

  DeclName FullName(Context, DeclBaseName::createConstructor(), namePieces);
  auto *CD = new (Context) ConstructorDecl(FullName, ConstructorLoc,
                                           Failable, FailabilityLoc,
                                           throwsLoc.isValid(), throwsLoc,
                                           Params.get(), GenericParams,
                                           CurDeclContext);
  CD->setImplicitlyUnwrappedOptional(IUO);
  CD->getAttrs() = Attributes;

  // Parse a 'where' clause if present, adding it to our GenericParamList.
  if (Tok.is(tok::kw_where)) {
    ContextChange(*this, CD);

    auto whereStatus = parseFreestandingGenericWhereClause(GenericParams);
    SignatureHasCodeCompletion |= whereStatus.hasCodeCompletion();
    if (whereStatus.hasCodeCompletion() && !CodeCompletion) {
      // Trigger delayed parsing, no need to continue.
      return whereStatus;
    }
  }

  // No need to setLocalDiscriminator.

  DefaultArgs.setFunctionContext(CD, CD->getParameters());

  // Pass the function signature to code completion.
  if (SignatureHasCodeCompletion)
    CodeCompletion->setParsedDecl(CD);

  if (ConstructorsNotAllowed || Params.isParseError()) {
    // Tell the type checker not to touch this constructor.
    CD->setInvalid();
  }

  if (Flags.contains(PD_InProtocol)) {
    if (Tok.is(tok::l_brace)) {
      diagnose(Tok, diag::protocol_init_with_body);
      skipSingle();
    }
  } else {
    parseAbstractFunctionBody(CD);
  }

  return makeParserResult(CD);
}

ParserResult<DestructorDecl> Parser::
parseDeclDeinit(ParseDeclOptions Flags, DeclAttributes &Attributes) {
  SourceLoc DestructorLoc = consumeToken(tok::kw_deinit);

  // Parse extraneous parentheses and remove them with a fixit.
  auto skipParameterListIfPresent = [this] {
    SourceLoc LParenLoc;
    if (!consumeIf(tok::l_paren, LParenLoc))
      return;
    SourceLoc RParenLoc;
    skipUntil(tok::r_paren);

    if (Tok.is(tok::r_paren)) {
      SourceLoc RParenLoc = consumeToken();
      diagnose(LParenLoc, diag::destructor_params)
        .fixItRemove(SourceRange(LParenLoc, RParenLoc));
    } else {
      diagnose(Tok, diag::opened_destructor_expected_rparen);
      diagnose(LParenLoc, diag::opening_paren);
    }
  };

  // '{'
  if (!Tok.is(tok::l_brace)) {
    switch (SF.Kind) {
    case SourceFileKind::Interface:
    case SourceFileKind::SIL:
      // It's okay to have no body for SIL code or module interfaces.
      break;
    case SourceFileKind::Library:
    case SourceFileKind::Main:
    case SourceFileKind::REPL:
      if (Tok.is(tok::identifier)) {
        diagnose(Tok, diag::destructor_has_name).fixItRemove(Tok.getLoc());
        consumeToken();
      }
      skipParameterListIfPresent();
      if (Tok.is(tok::l_brace))
        break;

      diagnose(Tok, diag::expected_lbrace_destructor);
      return nullptr;
    }
  }

  auto *DD = new (Context) DestructorDecl(DestructorLoc, CurDeclContext);
  parseAbstractFunctionBody(DD);

  DD->getAttrs() = Attributes;

  // Reject 'destructor' functions outside of classes
  if (!(Flags & PD_AllowDestructor)) {
    diagnose(DestructorLoc, diag::destructor_decl_outside_class);

    // Tell the type checker not to touch this destructor.
    DD->setInvalid();
  }

  return makeParserResult(DD);
}

ParserResult<OperatorDecl> 
Parser::parseDeclOperator(ParseDeclOptions Flags, DeclAttributes &Attributes) {
  SourceLoc OperatorLoc = consumeToken(tok::kw_operator);
  bool AllowTopLevel = Flags.contains(PD_AllowTopLevel);

  if (!Tok.isAnyOperator() && !Tok.is(tok::exclaim_postfix)) {
    // A common error is to try to define an operator with something in the
    // unicode plane considered to be an operator, or to try to define an
    // operator like "not".  Diagnose this specifically.
    if (Tok.is(tok::identifier))
      diagnose(Tok, diag::identifier_when_expecting_operator,
               Context.getIdentifier(Tok.getText()));
    else
      diagnose(Tok, diag::expected_operator_name_after_operator);

    // To improve recovery, check to see if we have a { right after this token.
    // If so, swallow until the end } to avoid tripping over the body of the
    // malformed operator decl.
    if (peekToken().is(tok::l_brace)) {
      consumeToken();
      skipSingle();
    }

    return nullptr;
  }

  DebuggerContextChange DCC (*this);

  Identifier Name = Context.getIdentifier(Tok.getText());
  SourceLoc NameLoc = consumeToken();

  if (Attributes.hasAttribute<PostfixAttr>()) {
    if (!Name.empty() && (Name.get()[0] == '?' || Name.get()[0] == '!'))
      diagnose(NameLoc, diag::expected_operator_name_after_operator);      
  }

  auto Result = parseDeclOperatorImpl(OperatorLoc, Name, NameLoc, Attributes);

  if (!DCC.movedToTopLevel() && !AllowTopLevel) {
    diagnose(OperatorLoc, diag::operator_decl_inner_scope);
    return nullptr;
  }

  return DCC.fixupParserResult(Result);
}

ParserResult<OperatorDecl>
Parser::parseDeclOperatorImpl(SourceLoc OperatorLoc, Identifier Name,
                              SourceLoc NameLoc, DeclAttributes &Attributes) {
  bool isPrefix = Attributes.hasAttribute<PrefixAttr>();
  bool isInfix = Attributes.hasAttribute<InfixAttr>();
  bool isPostfix = Attributes.hasAttribute<PostfixAttr>();

  // Parse (or diagnose) a specified precedence group and/or
  // designated protocol. These both look like identifiers, so we
  // parse them both as identifiers here and sort it out in type
  // checking.
  SourceLoc colonLoc;
  SmallVector<Identifier, 4> identifiers;
  SmallVector<SourceLoc, 4> identifierLocs;
  if (Tok.is(tok::colon)) {
    SyntaxParsingContext GroupCtxt(SyntaxContext,
                                   SyntaxKind::OperatorPrecedenceAndTypes);
    colonLoc = consumeToken();
    if (Tok.is(tok::code_complete)) {
      if (CodeCompletion && !isPrefix && !isPostfix) {
        CodeCompletion->completeInPrecedenceGroup(
          SyntaxKind::PrecedenceGroupRelation);
      }
      consumeToken();

      return makeParserCodeCompletionResult<OperatorDecl>();
    }

    if (Context.TypeCheckerOpts.EnableOperatorDesignatedTypes) {
      if (Tok.is(tok::identifier)) {
        SyntaxParsingContext GroupCtxt(SyntaxContext,
                                       SyntaxKind::IdentifierList);

        Identifier name;
        identifierLocs.push_back(consumeIdentifier(&name));
        identifiers.push_back(name);

        while (Tok.is(tok::comma)) {
          auto comma = consumeToken();

          if (Tok.is(tok::identifier)) {
            Identifier name;
            identifierLocs.push_back(consumeIdentifier(&name));
            identifiers.push_back(name);
          } else {
            if (Tok.isNot(tok::eof)) {
              auto otherTokLoc = consumeToken();
              diagnose(otherTokLoc, diag::operator_decl_expected_type);
            } else {
              diagnose(comma, diag::operator_decl_trailing_comma);
            }
          }
        }
      }
    } else if (Tok.is(tok::identifier)) {
      SyntaxParsingContext GroupCtxt(SyntaxContext,
                                     SyntaxKind::IdentifierList);

      identifiers.push_back(Context.getIdentifier(Tok.getText()));
      identifierLocs.push_back(consumeToken(tok::identifier));

      if (isPrefix || isPostfix) {
        diagnose(colonLoc, diag::precedencegroup_not_infix)
            .fixItRemove({colonLoc, identifierLocs.back()});
      }
      // Nothing to complete here, simply consume the token.
      if (Tok.is(tok::code_complete))
        consumeToken();
    }
  }

  // Diagnose deprecated operator body syntax `operator + { ... }`.
  SourceLoc lBraceLoc;
  if (consumeIf(tok::l_brace, lBraceLoc)) {
    if (isInfix && !Tok.is(tok::r_brace)) {
      diagnose(lBraceLoc, diag::deprecated_operator_body_use_group);
    } else {
      auto Diag = diagnose(lBraceLoc, diag::deprecated_operator_body);
      if (Tok.is(tok::r_brace)) {
        SourceLoc lastGoodLoc =
            !identifierLocs.empty() ? identifierLocs.back() : SourceLoc();
        if (lastGoodLoc.isInvalid())
          lastGoodLoc = NameLoc;
        SourceLoc lastGoodLocEnd = Lexer::getLocForEndOfToken(SourceMgr,
                                                              lastGoodLoc);
        SourceLoc rBraceEnd = Lexer::getLocForEndOfToken(SourceMgr, Tok.getLoc());
        Diag.fixItRemoveChars(lastGoodLocEnd, rBraceEnd);
      }
    }

    skipUntilDeclRBrace();
    (void) consumeIf(tok::r_brace);
  }

  OperatorDecl *res;
  if (Attributes.hasAttribute<PrefixAttr>())
    res = new (Context)
        PrefixOperatorDecl(CurDeclContext, OperatorLoc, Name, NameLoc,
                           Context.AllocateCopy(identifiers),
                           Context.AllocateCopy(identifierLocs));
  else if (Attributes.hasAttribute<PostfixAttr>())
    res = new (Context)
        PostfixOperatorDecl(CurDeclContext, OperatorLoc, Name, NameLoc,
                            Context.AllocateCopy(identifiers),
                            Context.AllocateCopy(identifierLocs));
  else
    res = new (Context)
        InfixOperatorDecl(CurDeclContext, OperatorLoc, Name, NameLoc, colonLoc,
                          Context.AllocateCopy(identifiers),
                          Context.AllocateCopy(identifierLocs));

  diagnoseOperatorFixityAttributes(*this, Attributes, res);

  res->getAttrs() = Attributes;
  return makeParserResult(res);
}

ParserResult<PrecedenceGroupDecl>
Parser::parseDeclPrecedenceGroup(ParseDeclOptions flags,
                                 DeclAttributes &attributes) {
  SourceLoc precedenceGroupLoc = consumeToken(tok::kw_precedencegroup);
  DebuggerContextChange DCC (*this);

  if (!CodeCompletion && !DCC.movedToTopLevel() && !(flags & PD_AllowTopLevel))
  {
    diagnose(precedenceGroupLoc, diag::decl_inner_scope);
    return nullptr;
  }

  Identifier name;
  SourceLoc nameLoc;
  if (parseIdentifier(name, nameLoc, diag::expected_precedencegroup_name)) {
    // If the identifier is missing or a keyword or something, try to
    // skip the entire body.
    if (consumeIf(tok::l_brace)) {
      skipUntilDeclRBrace();
      (void) consumeIf(tok::r_brace);
    } else if (Tok.isNot(tok::eof) && peekToken().is(tok::l_brace)) {
      consumeToken();
      skipBracedBlock(*this, SyntaxContext);
    }
    return nullptr;
  }

  SourceLoc lbraceLoc, rbraceLoc;
  SourceLoc associativityKeywordLoc, associativityValueLoc;
  SourceLoc assignmentKeywordLoc, assignmentValueLoc;
  SourceLoc higherThanKeywordLoc, lowerThanKeywordLoc;
  SmallVector<PrecedenceGroupDecl::Relation, 4> higherThan, lowerThan;
  Associativity associativity = Associativity::None;
  bool assignment = false;
  bool invalid = false;
  bool hasCodeCompletion = false;

  // Helper functions.
  auto create = [&] {
    auto result = PrecedenceGroupDecl::create(CurDeclContext,
                                              precedenceGroupLoc,
                                              nameLoc, name, lbraceLoc,
                                              associativityKeywordLoc,
                                              associativityValueLoc,
                                              associativity,
                                              assignmentKeywordLoc,
                                              assignmentValueLoc,
                                              assignment,
                                              higherThanKeywordLoc, higherThan,
                                              lowerThanKeywordLoc, lowerThan,
                                              rbraceLoc);
    result->getAttrs() = attributes;
    return result;
  };
  auto createInvalid = [&](bool hasCodeCompletion) {
    // Use the last consumed token location as the rbrace to satisfy
    // the AST invariant about a decl's source range including all of
    // its components.
    if (!rbraceLoc.isValid()) rbraceLoc = PreviousLoc;

    auto result = create();
    result->setInvalid();
    if (hasCodeCompletion)
      return makeParserCodeCompletionResult(result);
    return makeParserErrorResult(result);
  };

  // Expect the body to start here.
  if (!consumeIf(tok::l_brace, lbraceLoc)) {
    diagnose(Tok, diag::expected_precedencegroup_lbrace);
    return createInvalid(/*hasCodeCompletion*/false);
  }
  // Empty body.
  if (Tok.is(tok::r_brace)) {
    // Create empty attribute list.
    SyntaxParsingContext(SyntaxContext,
                         SyntaxKind::PrecedenceGroupAttributeList);
    rbraceLoc = consumeToken(tok::r_brace);
    return makeParserResult(create());
  }

  auto abortBody = [&](bool hasCodeCompletion = false) {
    skipUntilDeclRBrace();
    (void) consumeIf(tok::r_brace, rbraceLoc);
    return createInvalid(hasCodeCompletion);
  };

  auto parseAttributePrefix = [&](SourceLoc &attrKeywordLoc) {
    auto attrName = Tok.getText(); 
    if (attrKeywordLoc.isValid()) {
      diagnose(Tok, diag::precedencegroup_attribute_redeclared, attrName);
      // We want to continue parsing after this.
      invalid = true;
    }
    attrKeywordLoc = consumeToken(tok::identifier);
    if (!consumeIf(tok::colon)) {
      diagnose(Tok, diag::expected_precedencegroup_attribute_colon, attrName);
      // Try to recover by allowing the colon to be missing.
    }
  };

  auto checkCodeCompletion = [&](SyntaxKind SK) -> bool {
    if (Tok.is(tok::code_complete)) {
      if (CodeCompletion)
        CodeCompletion->completeInPrecedenceGroup(SK);
      consumeToken();
      return true;
    }
    return false;
  };

  // Skips the CC token if it comes without spacing.
  auto skipUnspacedCodeCompleteToken = [&]() -> bool {
    if (Tok.is(tok::code_complete) && getEndOfPreviousLoc() == Tok.getLoc()) {
       consumeToken();
      return true;
    }
    return false;
  };

  // Parse the attributes in the body.
  while (Tok.isNot(tok::r_brace)) {
    if (checkCodeCompletion(SyntaxKind::PrecedenceGroupAttributeList)) {
      hasCodeCompletion = true;
      continue;
    } else if (Tok.isNot(tok::identifier)) {
      diagnose(Tok, diag::expected_precedencegroup_attribute);
      return abortBody();
    }
    auto attrName = Tok.getText();

    if (attrName == "associativity") {
      SyntaxParsingContext AttrCtxt(SyntaxContext,
                                    SyntaxKind::PrecedenceGroupAssociativity);
      // "associativity" is considered as a contextual keyword.
      TokReceiver->registerTokenKindChange(Tok.getLoc(),
                                           tok::contextual_keyword);
      parseAttributePrefix(associativityKeywordLoc);

      if (checkCodeCompletion(SyntaxKind::PrecedenceGroupAssociativity))
        return abortBody(/*hasCodeCompletion*/true);

      if (Tok.isNot(tok::identifier)) {
        diagnose(Tok, diag::expected_precedencegroup_associativity);
        return abortBody();
      }

      auto parsedAssociativity
        = llvm::StringSwitch<Optional<Associativity>>(Tok.getText())
          .Case("none", Associativity::None)
          .Case("left", Associativity::Left)
          .Case("right", Associativity::Right)
          .Default(None);

      if (!parsedAssociativity) {
        diagnose(Tok, diag::expected_precedencegroup_associativity);
        parsedAssociativity = Associativity::None;
        invalid = true;
      } else {
        // "left", "right" or "none" are considered contextual keywords.
        TokReceiver->registerTokenKindChange(Tok.getLoc(),
                                             tok::contextual_keyword);
      }
      associativity = *parsedAssociativity;
      associativityValueLoc = consumeToken();

      if (skipUnspacedCodeCompleteToken())
        return abortBody(/*hasCodeCompletion*/true);
      continue;
    }
    
    if (attrName == "assignment") {
      SyntaxParsingContext AttrCtxt(SyntaxContext,
                                    SyntaxKind::PrecedenceGroupAssignment);
      parseAttributePrefix(assignmentKeywordLoc);

      // "assignment" is considered as a contextual keyword.
      TokReceiver->registerTokenKindChange(assignmentKeywordLoc,
                                           tok::contextual_keyword);
      if (checkCodeCompletion(SyntaxKind::PrecedenceGroupAssignment))
        return abortBody(/*hasCodeCompletion*/true);

      if (consumeIf(tok::kw_true, assignmentValueLoc)) {
        assignment = true;
      } else if (consumeIf(tok::kw_false, assignmentValueLoc)) {
        assignment = false;
      } else {
        diagnose(Tok, diag::expected_precedencegroup_assignment);
        return abortBody();
      }
      if (skipUnspacedCodeCompleteToken())
        return abortBody(/*hasCodeCompletion*/true);
      continue;
    }

    bool isLowerThan = false;
    if (attrName == "higherThan" ||
        (isLowerThan = (attrName == "lowerThan"))) {
      SyntaxParsingContext AttrCtxt(SyntaxContext,
                                    SyntaxKind::PrecedenceGroupRelation);
      // "lowerThan" and "higherThan" are contextual keywords.
      TokReceiver->registerTokenKindChange(Tok.getLoc(),
                                           tok::contextual_keyword);
      parseAttributePrefix(isLowerThan ? lowerThanKeywordLoc
                                       : higherThanKeywordLoc);
      auto &relations = (isLowerThan ? lowerThan : higherThan);

      do {
        SyntaxParsingContext NameCtxt(SyntaxContext,
                                      SyntaxKind::PrecedenceGroupNameElement);
        if (checkCodeCompletion(SyntaxKind::PrecedenceGroupRelation)) {
          return abortBody(/*hasCodeCompletion*/true);
        }

        if (Tok.isNot(tok::identifier)) {
          diagnose(Tok, diag::expected_precedencegroup_relation, attrName);
          return abortBody();
        }
        Identifier name;
        SourceLoc nameLoc = consumeIdentifier(&name);
        relations.push_back({nameLoc, name, nullptr});

        if (skipUnspacedCodeCompleteToken())
          return abortBody(/*hasCodeCompletion*/true);
        if (!consumeIf(tok::comma))
          break;
      } while (true);
      SyntaxContext->collectNodesInPlace(SyntaxKind::PrecedenceGroupNameList);
      continue;
    }

    diagnose(Tok, diag::unknown_precedencegroup_attribute, attrName);
    return abortBody();
  }
  SyntaxContext->collectNodesInPlace(SyntaxKind::PrecedenceGroupAttributeList);
  rbraceLoc = consumeToken(tok::r_brace);

  auto result = create();
  if (invalid) result->setInvalid();
  if (hasCodeCompletion)
    return makeParserCodeCompletionResult(result);
  return makeParserResult(result);
}<|MERGE_RESOLUTION|>--- conflicted
+++ resolved
@@ -928,12 +928,8 @@
   return false;
 }
 
-<<<<<<< HEAD
 // SWIFT_ENABLE_TENSORFLOW
-bool Parser::parseTransposingParametersClause(
-=======
 bool Parser::parseTransposedParametersClause(
->>>>>>> 8a45cbb5
     SmallVectorImpl<ParsedAutoDiffParameter> &params, StringRef attrName) {
   SyntaxParsingContext TransposeParamsClauseContext(
       SyntaxContext, SyntaxKind::DifferentiationParamsClause);
@@ -1134,17 +1130,10 @@
   return false;
 }
 
-<<<<<<< HEAD
-// SWIFT_ENABLE_TENSORFLOW
-ParserResult<DifferentiatingAttr>
-Parser::parseDifferentiatingAttribute(SourceLoc atLoc, SourceLoc loc) {
-  StringRef AttrName = "differentiating";
-=======
 /// SWIFT_ENABLE_TENSORFLOW
 ParserResult<DerivativeAttr> Parser::parseDerivativeAttribute(SourceLoc atLoc,
                                                               SourceLoc loc) {
   StringRef AttrName = "derivative";
->>>>>>> 8a45cbb5
   SourceLoc lParenLoc = loc, rParenLoc = loc;
   DeclNameWithLoc original;
   SmallVector<ParsedAutoDiffParameter, 8> params;
@@ -1325,16 +1314,10 @@
 }
 // SWIFT_ENABLE_TENSORFLOW END
 
-<<<<<<< HEAD
 // SWIFT_ENABLE_TENSORFLOW
-ParserResult<TransposingAttr> Parser::parseTransposingAttribute(SourceLoc atLoc,
-                                                                SourceLoc loc) {
-  StringRef AttrName = "transposing";
-=======
 ParserResult<TransposeAttr> Parser::parseTransposeAttribute(SourceLoc atLoc,
                                                             SourceLoc loc) {
   StringRef AttrName = "transpose";
->>>>>>> 8a45cbb5
   SourceLoc lParenLoc = loc, rParenLoc = loc;
   TypeRepr *baseType;
   DeclNameWithLoc original;
