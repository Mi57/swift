//===--- ParseableInterfaceSupport.cpp - swiftinterface files ------------===//
//
// This source file is part of the Swift.org open source project
//
// Copyright (c) 2018 Apple Inc. and the Swift project authors
// Licensed under Apache License v2.0 with Runtime Library Exception
//
// See https://swift.org/LICENSE.txt for license information
// See https://swift.org/CONTRIBUTORS.txt for the list of Swift project authors
//
//===----------------------------------------------------------------------===//

#define DEBUG_TYPE "textual-module-interface"
#include "swift/AST/ASTContext.h"
#include "swift/AST/Decl.h"
#include "swift/AST/DiagnosticsFrontend.h"
#include "swift/AST/ExistentialLayout.h"
#include "swift/AST/FileSystem.h"
#include "swift/AST/Module.h"
#include "swift/Frontend/Frontend.h"
#include "swift/Frontend/ParseableInterfaceSupport.h"
#include "swift/Frontend/PrintingDiagnosticConsumer.h"
#include "swift/SILOptimizer/PassManager/Passes.h"
#include "swift/Serialization/SerializationOptions.h"
#include "clang/Basic/Module.h"
#include "clang/Frontend/CompilerInstance.h"
#include "clang/Lex/Preprocessor.h"
#include "clang/Lex/HeaderSearch.h"
#include "llvm/ADT/Hashing.h"
#include "llvm/ADT/StringSet.h"
#include "llvm/Support/xxhash.h"
#include "llvm/Support/Debug.h"
#include "llvm/Support/CommandLine.h"
#include "llvm/Support/CrashRecoveryContext.h"
#include "llvm/Support/Path.h"
#include "llvm/Support/Regex.h"
#include "llvm/Support/StringSaver.h"

using namespace swift;
using FileDependency = SerializationOptions::FileDependency;

#define SWIFT_INTERFACE_FORMAT_VERSION_KEY "swift-interface-format-version"
#define SWIFT_TOOLS_VERSION_KEY "swift-tools-version"
#define SWIFT_MODULE_FLAGS_KEY "swift-module-flags"

static swift::version::Version InterfaceFormatVersion({1, 0});

static bool
extractSwiftInterfaceVersionAndArgs(DiagnosticEngine &Diags,
                                    llvm::vfs::FileSystem &FS,
                                    StringRef SwiftInterfacePathIn,
                                    swift::version::Version &Vers,
                                    llvm::StringSaver &SubArgSaver,
                                    SmallVectorImpl<const char *> &SubArgs) {
  auto FileOrError = swift::vfs::getFileOrSTDIN(FS, SwiftInterfacePathIn);
  if (!FileOrError) {
    Diags.diagnose(SourceLoc(), diag::error_open_input_file,
                   SwiftInterfacePathIn, FileOrError.getError().message());
    return true;
  }
  auto SB = FileOrError.get()->getBuffer();
  auto VersRe = getSwiftInterfaceFormatVersionRegex();
  auto FlagRe = getSwiftInterfaceModuleFlagsRegex();
  SmallVector<StringRef, 1> VersMatches, FlagMatches;
  if (!VersRe.match(SB, &VersMatches)) {
    Diags.diagnose(SourceLoc(),
                   diag::error_extracting_version_from_parseable_interface);
    return true;
  }
  if (!FlagRe.match(SB, &FlagMatches)) {
    Diags.diagnose(SourceLoc(),
                   diag::error_extracting_flags_from_parseable_interface);
    return true;
  }
  assert(VersMatches.size() == 2);
  assert(FlagMatches.size() == 2);
  Vers = swift::version::Version(VersMatches[1], SourceLoc(), &Diags);
  llvm::cl::TokenizeGNUCommandLine(FlagMatches[1], SubArgSaver, SubArgs);
  return false;
}

static std::unique_ptr<llvm::MemoryBuffer>
getBufferOfDependency(clang::vfs::FileSystem &FS,
                      StringRef ModulePath, StringRef DepPath,
                      DiagnosticEngine &Diags) {
  auto DepBuf = FS.getBufferForFile(DepPath, /*FileSize=*/-1,
                                    /*RequiresNullTerminator=*/false);
  if (!DepBuf) {
    Diags.diagnose(SourceLoc(),
                   diag::missing_dependency_of_parseable_module_interface,
                   DepPath, ModulePath, DepBuf.getError().message());
    return nullptr;
  }
  return std::move(DepBuf.get());
}

/// Construct a cache key for the .swiftmodule being generated. There is a
/// balance to be struck here between things that go in the cache key and
/// things that go in the "up to date" check of the cache entry. We want to
/// avoid fighting over a single cache entry too much when (say) running
/// different compiler versions on the same machine or different inputs
/// that happen to have the same short module name, so we will disambiguate
/// those in the key. But we want to invalidate and rebuild a cache entry
/// -- rather than making a new one and potentially filling up the cache
/// with dead entries -- when other factors change, such as the contents of
/// the .swiftinterface input or its dependencies.
static std::string getCacheHash(ASTContext &Ctx,
                                CompilerInvocation &SubInvocation,
                                StringRef InPath) {
  // Start with the compiler version (which will be either tag names or revs).
  std::string vers = swift::version::getSwiftFullVersion(
      Ctx.LangOpts.EffectiveLanguageVersion);
  llvm::hash_code H = llvm::hash_value(vers);

  // Simplest representation of input "identity" (not content) is just a
  // pathname, and probably all we can get from the VFS in this regard anyways.
  H = llvm::hash_combine(H, InPath);

  // ClangImporterOpts does include the target CPU, which is redundant: we
  // already have separate .swiftinterface files per target due to expanding
  // preprocessing directives, but further specializing the cache key to that
  // target is harmless and will not make any extra cache entries, so allow it.
  H = llvm::hash_combine(
      H, SubInvocation.getClangImporterOptions().getPCHHashComponents());

  return llvm::APInt(64, H).toString(36, /*Signed=*/false);
}

void
ParseableInterfaceModuleLoader::configureSubInvocationAndOutputPaths(
    CompilerInvocation &SubInvocation,
    StringRef InPath,
    llvm::SmallString<128> &OutPath) {

  auto &SearchPathOpts = Ctx.SearchPathOpts;
  auto &LangOpts = Ctx.LangOpts;

  // Start with a SubInvocation that copies various state from our
  // invoking ASTContext.
  SubInvocation.setImportSearchPaths(SearchPathOpts.ImportSearchPaths);
  SubInvocation.setFrameworkSearchPaths(SearchPathOpts.FrameworkSearchPaths);
  SubInvocation.setSDKPath(SearchPathOpts.SDKPath);
  SubInvocation.setInputKind(InputFileKind::SwiftModuleInterface);
  SubInvocation.setRuntimeResourcePath(SearchPathOpts.RuntimeResourcePath);
  SubInvocation.setTargetTriple(LangOpts.Target);
  SubInvocation.setClangModuleCachePath(CacheDir);

  // Inhibit warnings from the SubInvocation since we are assuming the user
  // is not in a position to fix them.
  SubInvocation.getDiagnosticOptions().SuppressWarnings = true;

  // Calculate an output filename that includes a hash of relevant key data, and
  // wire up the SubInvocation's InputsAndOutputs to contain both input and
  // output filenames.
  OutPath = CacheDir;
  llvm::sys::path::append(OutPath, llvm::sys::path::stem(InPath));
  OutPath.append("-");
  OutPath.append(getCacheHash(Ctx, SubInvocation, InPath));
  OutPath.append(".");
  auto OutExt = file_types::getExtension(file_types::TY_SwiftModuleFile);
  OutPath.append(OutExt);

  auto &FEOpts = SubInvocation.getFrontendOptions();
  FEOpts.RequestedAction = FrontendOptions::ActionType::EmitModuleOnly;
  FEOpts.EnableParseableModuleInterface = true;
  FEOpts.InputsAndOutputs.addPrimaryInputFile(InPath);
  SupplementaryOutputPaths SOPs;
  SOPs.ModuleOutputPath = OutPath.str();
  StringRef MainOut = "/dev/null";
  FEOpts.InputsAndOutputs.setMainAndSupplementaryOutputs({MainOut}, {SOPs});
}

// Check that the output .swiftmodule file is at least as new as all the
// dependencies it read when it was built last time.
static bool
swiftModuleIsUpToDate(llvm::vfs::FileSystem &FS,
                      StringRef ModuleCachePath,
                      StringRef OutPath,
                      DiagnosticEngine &Diags,
                      DependencyTracker *OuterTracker) {

  auto OutBuf = FS.getBufferForFile(OutPath);
  if (!OutBuf)
    return false;

  LLVM_DEBUG(llvm::dbgs() << "Validating deps of " << OutPath << "\n");
  SmallVector<FileDependency, 16> AllDeps;
  auto VI = serialization::validateSerializedAST(
      OutBuf.get()->getBuffer(),
      /*ExtendedValidationInfo=*/nullptr, &AllDeps);

  if (VI.status != serialization::Status::Valid)
    return false;

  for (auto In : AllDeps) {
    if (OuterTracker)
      OuterTracker->addDependency(In.Path, /*IsSystem=*/false);
    auto DepBuf = getBufferOfDependency(FS, OutPath, In.Path, Diags);
    if (!DepBuf ||
        DepBuf->getBufferSize() != In.Size ||
        xxHash64(DepBuf->getBuffer()) != In.Hash) {
      LLVM_DEBUG(llvm::dbgs() << "Dep " << In.Path
                 << " is directly out of date\n");
      return false;
    }
    LLVM_DEBUG(llvm::dbgs() << "Dep " << In.Path << " is up to date\n");
  }
  return true;
}

/// Populate the provided \p Deps with \c FileDependency entries including:
///
///    - \p InPath - The .swiftinterface input file
///
///    - All the dependencies mentioned by \p SubInstance's DependencyTracker,
///      that were read while compiling the module.
///
///    - For any file in the latter set that is itself a .swiftmodule
///      living in \p ModuleCachePath, all of _its_ dependencies, copied
///      out to avoid having to do recursive scanning when rechecking this
///      dependency in the future.
static bool
collectDepsForSerialization(clang::vfs::FileSystem &FS,
                            CompilerInstance &SubInstance,
                            StringRef InPath, StringRef ModuleCachePath,
                            SmallVectorImpl<FileDependency> &Deps,
                            DiagnosticEngine &Diags,
                            DependencyTracker *OuterTracker) {
  auto DTDeps = SubInstance.getDependencyTracker()->getDependencies();
  SmallVector<StringRef, 16> InitialDepNames(DTDeps.begin(), DTDeps.end());
  InitialDepNames.push_back(InPath);
  llvm::StringSet<> AllDepNames;
  for (auto const &DepName : InitialDepNames) {
    if (AllDepNames.insert(DepName).second && OuterTracker) {
        OuterTracker->addDependency(DepName, /*IsSystem=*/false);
    }
    auto DepBuf = getBufferOfDependency(FS, InPath, DepName, Diags);
    if (!DepBuf) {
      return true;
    }
    uint64_t Size = DepBuf->getBufferSize();
    uint64_t Hash = xxHash64(DepBuf->getBuffer());
    Deps.push_back(FileDependency{Size, Hash, DepName});

    // If Dep is itself a .swiftmodule in the cache dir, pull out its deps
    // and include them in our own, so we have a single-file view of
    // transitive deps: removes redundancies, and avoids opening and reading
    // multiple swiftmodules during future loads.
    auto Ext = llvm::sys::path::extension(DepName);
    auto Ty = file_types::lookupTypeForExtension(Ext);
    if (Ty == file_types::TY_SwiftModuleFile &&
        DepName.startswith(ModuleCachePath)) {
      SmallVector<FileDependency, 16> SubDeps;
      auto VI = serialization::validateSerializedAST(
          DepBuf->getBuffer(),
          /*ExtendedValidationInfo=*/nullptr, &SubDeps);
      if (VI.status != serialization::Status::Valid) {
        Diags.diagnose(SourceLoc(),
                       diag::error_extracting_dependencies_from_cached_module,
                       DepName);
        return true;
      }
      for (auto const &SubDep : SubDeps) {
        if (AllDepNames.insert(SubDep.Path).second) {
          Deps.push_back(SubDep);
          if (OuterTracker)
            OuterTracker->addDependency(SubDep.Path, /*IsSystem=*/false);
        }
      }
    }
  }
  return false;
}

static bool buildSwiftModuleFromSwiftInterface(
<<<<<<< HEAD
    llvm::vfs::FileSystem &FS, DiagnosticEngine &Diags,
    CompilerInvocation &SubInvocation, StringRef InPath, StringRef OutPath) {
=======
    clang::vfs::FileSystem &FS, DiagnosticEngine &Diags,
    CompilerInvocation &SubInvocation, StringRef InPath, StringRef OutPath,
    StringRef ModuleCachePath, DependencyTracker *OuterTracker) {
>>>>>>> 25c6c160
  bool SubError = false;
  bool RunSuccess = llvm::CrashRecoveryContext().RunSafelyOnThread([&] {

    llvm::BumpPtrAllocator SubArgsAlloc;
    llvm::StringSaver SubArgSaver(SubArgsAlloc);
    SmallVector<const char *, 16> SubArgs;
    swift::version::Version Vers;
    if (extractSwiftInterfaceVersionAndArgs(Diags, FS, InPath, Vers,
                                            SubArgSaver, SubArgs)) {
      SubError = true;
      return;
    }

    // For now: we support anything with the same "major version" and assume
    // minor versions might be interesting for debugging, or special-casing a
    // compatible field variant.
    if (Vers.asMajorVersion() != InterfaceFormatVersion.asMajorVersion()) {
      Diags.diagnose(SourceLoc(),
                     diag::unsupported_version_of_parseable_interface,
                     InPath, Vers);
      SubError = true;
      return;
    }

    if (SubInvocation.parseArgs(SubArgs, Diags)) {
      SubError = true;
      return;
    }

    // Build the .swiftmodule; this is a _very_ abridged version of the logic in
    // performCompile in libFrontendTool, specialized, to just the one
    // module-serialization task we're trying to do here.
    LLVM_DEBUG(llvm::dbgs() << "Setting up instance to compile "
               << InPath << " to " << OutPath << "\n");
    CompilerInstance SubInstance;

    ForwardingDiagnosticConsumer FDC(Diags);
    SubInstance.addDiagnosticConsumer(&FDC);

    SubInstance.createDependencyTracker(/*TrackSystemDeps=*/false);
    if (SubInstance.setup(SubInvocation)) {
      SubError = true;
      return;
    }

    LLVM_DEBUG(llvm::dbgs() << "Performing sema\n");
    SubInstance.performSema();
    if (SubInstance.getASTContext().hadError()) {
      LLVM_DEBUG(llvm::dbgs() << "encountered errors\n");
      SubError = true;
      return;
    }

    SILOptions &SILOpts = SubInvocation.getSILOptions();
    auto Mod = SubInstance.getMainModule();
    auto SILMod = performSILGeneration(Mod, SILOpts);
    if (SILMod) {
      LLVM_DEBUG(llvm::dbgs() << "Running SIL diagnostic passes\n");
      if (runSILDiagnosticPasses(*SILMod)) {
        LLVM_DEBUG(llvm::dbgs() << "encountered errors\n");
        SubError = true;
        return;
      }
      SILMod->verify();
    }

    LLVM_DEBUG(llvm::dbgs() << "Serializing " << OutPath << "\n");
    SerializationOptions SerializationOpts;
    std::string OutPathStr = OutPath;
    SerializationOpts.OutputPath = OutPathStr.c_str();
    SerializationOpts.SerializeAllSIL = true;
    SmallVector<FileDependency, 16> Deps;
    if (collectDepsForSerialization(FS, SubInstance, InPath, ModuleCachePath,
                                    Deps, Diags, OuterTracker)) {
      SubError = true;
      return;
    }
    SerializationOpts.Dependencies = Deps;
    SILMod->setSerializeSILAction([&]() {
        serialize(Mod, SerializationOpts, SILMod.get());
      });
    SILMod->serialize();
    SubError = Diags.hadAnyError();
  });
  return !RunSuccess || SubError;
}

/// Load a .swiftmodule associated with a .swiftinterface either from a
/// cache or by converting it in a subordinate \c CompilerInstance, caching
/// the results.
std::error_code ParseableInterfaceModuleLoader::openModuleFiles(
    StringRef DirName, StringRef ModuleFilename, StringRef ModuleDocFilename,
    std::unique_ptr<llvm::MemoryBuffer> *ModuleBuffer,
    std::unique_ptr<llvm::MemoryBuffer> *ModuleDocBuffer,
    llvm::SmallVectorImpl<char> &Scratch) {

  auto &FS = *Ctx.SourceMgr.getFileSystem();
  auto &Diags = Ctx.Diags;
  llvm::SmallString<128> InPath, OutPath;

  // First check to see if the .swiftinterface exists at all. Bail if not.
  InPath = DirName;
  llvm::sys::path::append(InPath, ModuleFilename);
  auto Ext = file_types::getExtension(file_types::TY_SwiftParseableInterfaceFile);
  llvm::sys::path::replace_extension(InPath, Ext);
  if (!FS.exists(InPath))
    return std::make_error_code(std::errc::no_such_file_or_directory);

  // Set up a _potential_ sub-invocation to consume the .swiftinterface and emit
  // the .swiftmodule.
  CompilerInvocation SubInvocation;
  configureSubInvocationAndOutputPaths(SubInvocation, InPath, OutPath);

  // Evaluate if we need to run this sub-invocation, and if so run it.
  if (!swiftModuleIsUpToDate(FS, CacheDir, OutPath, Diags, dependencyTracker)) {
    if (buildSwiftModuleFromSwiftInterface(FS, Diags, SubInvocation, InPath,
                                           OutPath, CacheDir, dependencyTracker))
      return std::make_error_code(std::errc::invalid_argument);
  }

  // Finish off by delegating back up to the SerializedModuleLoaderBase
  // routine that can load the recently-manufactured serialized module.
  LLVM_DEBUG(llvm::dbgs() << "Loading " << OutPath
             << " via normal module loader\n");
  auto ErrorCode = SerializedModuleLoaderBase::openModuleFiles(
      CacheDir, llvm::sys::path::filename(OutPath), ModuleDocFilename,
      ModuleBuffer, ModuleDocBuffer, Scratch);
  LLVM_DEBUG(llvm::dbgs() << "Loaded " << OutPath
             << " via normal module loader");
  if (ErrorCode) {
    LLVM_DEBUG(llvm::dbgs() << " with error: " << ErrorCode.message());
  }
  LLVM_DEBUG(llvm::dbgs() << "\n");
  return ErrorCode;
}

/// Diagnose any scoped imports in \p imports, i.e. those with a non-empty
/// access path. These are not yet supported by parseable interfaces, since the
/// information about the declaration kind is not preserved through the binary
/// serialization that happens as an intermediate step in non-whole-module
/// builds.
///
/// These come from declarations like `import class FooKit.MainFooController`.
static void diagnoseScopedImports(DiagnosticEngine &diags,
                                  ArrayRef<ModuleDecl::ImportedModule> imports){
  for (const ModuleDecl::ImportedModule &importPair : imports) {
    if (importPair.first.empty())
      continue;
    diags.diagnose(importPair.first.front().second,
                   diag::parseable_interface_scoped_import_unsupported);
  }
}

/// Prints to \p out a comment containing a format version number, tool version
/// string as well as any relevant command-line flags in \p Opts used to
/// construct \p M.
static void printToolVersionAndFlagsComment(raw_ostream &out,
                                            ParseableInterfaceOptions const &Opts,
                                            ModuleDecl *M) {
  auto &Ctx = M->getASTContext();
  auto ToolsVersion = swift::version::getSwiftFullVersion(
      Ctx.LangOpts.EffectiveLanguageVersion);
  out << "// " SWIFT_INTERFACE_FORMAT_VERSION_KEY ": "
      << InterfaceFormatVersion << "\n";
  out << "// " SWIFT_TOOLS_VERSION_KEY ": "
      << ToolsVersion << "\n";
  out << "// " SWIFT_MODULE_FLAGS_KEY ": "
      << Opts.ParseableInterfaceFlags << "\n";
}

llvm::Regex swift::getSwiftInterfaceFormatVersionRegex() {
  return llvm::Regex("^// " SWIFT_INTERFACE_FORMAT_VERSION_KEY
                     ": ([0-9\\.]+)$", llvm::Regex::Newline);
}

llvm::Regex swift::getSwiftInterfaceModuleFlagsRegex() {
  return llvm::Regex("^// " SWIFT_MODULE_FLAGS_KEY ": (.*)$",
                     llvm::Regex::Newline);
}

/// Extract the specified-or-defaulted -module-cache-path that winds up in
/// the clang importer, for reuse as the .swiftmodule cache path when
/// building a ParseableInterfaceModuleLoader.
std::string
swift::getModuleCachePathFromClang(const clang::CompilerInstance &Clang) {
  if (!Clang.hasPreprocessor())
    return "";
  std::string SpecificModuleCachePath = Clang.getPreprocessor()
    .getHeaderSearchInfo()
    .getModuleCachePath();

  // The returned-from-clang module cache path includes a suffix directory
  // that is specific to the clang version and invocation; we want the
  // directory above that.
  return llvm::sys::path::parent_path(SpecificModuleCachePath);
}

/// Prints the imported modules in \p M to \p out in the form of \c import
/// source declarations.
static void printImports(raw_ostream &out, ModuleDecl *M) {
  // FIXME: This is very similar to what's in Serializer::writeInputBlock, but
  // it's not obvious what higher-level optimization would be factored out here.
  SmallVector<ModuleDecl::ImportedModule, 8> allImports;
  M->getImportedModules(allImports, ModuleDecl::ImportFilter::All);
  ModuleDecl::removeDuplicateImports(allImports);
  diagnoseScopedImports(M->getASTContext().Diags, allImports);

  // Collect the public imports as a subset so that we can mark them with
  // '@_exported'.
  SmallVector<ModuleDecl::ImportedModule, 8> publicImports;
  M->getImportedModules(publicImports, ModuleDecl::ImportFilter::Public);
  llvm::SmallSet<ModuleDecl::ImportedModule, 8,
                 ModuleDecl::OrderImportedModules> publicImportSet;
  publicImportSet.insert(publicImports.begin(), publicImports.end());

  for (auto import : allImports) {
    if (import.second->isStdlibModule() ||
        import.second->isOnoneSupportModule() ||
        import.second->isBuiltinModule()) {
      continue;
    }

    if (publicImportSet.count(import))
      out << "@_exported ";
    out << "import ";
    import.second->getReverseFullModuleName().printForward(out);

    // Write the access path we should be honoring but aren't.
    // (See diagnoseScopedImports above.)
    if (!import.first.empty()) {
      out << "/*";
      for (const auto &accessPathElem : import.first)
        out << "." << accessPathElem.first;
      out << "*/";
    }

    out << "\n";
  }
}

// FIXME: Copied from ASTPrinter.cpp...
static bool isPublicOrUsableFromInline(const ValueDecl *VD) {
  AccessScope scope =
      VD->getFormalAccessScope(/*useDC*/nullptr,
                               /*treatUsableFromInlineAsPublic*/true);
  return scope.isPublic();
}

static bool isPublicOrUsableFromInline(Type ty) {
  // Note the double negative here: we're looking for any referenced decls that
  // are *not* public-or-usableFromInline.
  return !ty.findIf([](Type typePart) -> bool {
    // FIXME: If we have an internal typealias for a non-internal type, we ought
    // to be able to print it by desugaring.
    if (auto *aliasTy = dyn_cast<NameAliasType>(typePart.getPointer()))
      return !isPublicOrUsableFromInline(aliasTy->getDecl());
    if (auto *nominal = typePart->getAnyNominal())
      return !isPublicOrUsableFromInline(nominal);
    return false;
  });
}

namespace {
/// Collects protocols that are conformed to by a particular nominal. Since
/// ASTPrinter will only print the public ones, the non-public ones get left by
/// the wayside. This is a problem when a non-public protocol inherits from a
/// public protocol; the generated parseable interface still needs to make that
/// dependency public.
///
/// The solution implemented here is to generate synthetic extensions that
/// declare the extra conformances. This isn't perfect (it loses the sugared
/// spelling of the protocol type, as well as the locality in the file), but it
/// does work.
class InheritedProtocolCollector {
  static const StringLiteral DummyProtocolName;

  /// Protocols that will be included by the ASTPrinter without any extra work.
  SmallVector<ProtocolDecl *, 8> IncludedProtocols;
  /// Protocols that will not be printed by the ASTPrinter.
  SmallVector<ProtocolDecl *, 8> ExtraProtocols;
  /// Protocols that can be printed, but whose conformances are constrained with
  /// something that \e can't be printed.
  SmallVector<const ProtocolType *, 8> ConditionalConformanceProtocols;

  /// For each type in \p directlyInherited, classify the protocols it refers to
  /// as included for printing or not, and record them in the appropriate
  /// vectors.
  void recordProtocols(ArrayRef<TypeLoc> directlyInherited) {
    for (TypeLoc inherited : directlyInherited) {
      Type inheritedTy = inherited.getType();
      if (!inheritedTy || !inheritedTy->isExistentialType())
        continue;

      bool canPrintNormally = isPublicOrUsableFromInline(inheritedTy);
      SmallVectorImpl<ProtocolDecl *> &whichProtocols =
          canPrintNormally ? IncludedProtocols : ExtraProtocols;

      ExistentialLayout layout = inheritedTy->getExistentialLayout();
      for (ProtocolType *protoTy : layout.getProtocols())
        whichProtocols.push_back(protoTy->getDecl());
      // FIXME: This ignores layout constraints, but currently we don't support
      // any of those besides 'AnyObject'.
    }
  }

  /// For each type in \p directlyInherited, record any protocols that we would
  /// have printed in ConditionalConformanceProtocols.
  void recordConditionalConformances(ArrayRef<TypeLoc> directlyInherited) {
    for (TypeLoc inherited : directlyInherited) {
      Type inheritedTy = inherited.getType();
      if (!inheritedTy || !inheritedTy->isExistentialType())
        continue;

      ExistentialLayout layout = inheritedTy->getExistentialLayout();
      for (ProtocolType *protoTy : layout.getProtocols())
        if (isPublicOrUsableFromInline(protoTy))
          ConditionalConformanceProtocols.push_back(protoTy);
      // FIXME: This ignores layout constraints, but currently we don't support
      // any of those besides 'AnyObject'.
    }
  }

public:
  using PerTypeMap = llvm::MapVector<const NominalTypeDecl *,
                                     InheritedProtocolCollector>;

  /// Given that we're about to print \p D, record its protocols in \p map.
  ///
  /// \sa recordProtocols
  static void collectProtocols(PerTypeMap &map, const Decl *D) {
    ArrayRef<TypeLoc> directlyInherited;
    const NominalTypeDecl *nominal;
    const IterableDeclContext *memberContext;

    if ((nominal = dyn_cast<NominalTypeDecl>(D))) {
      directlyInherited = nominal->getInherited();
      memberContext = nominal;

    } else if (auto *extension = dyn_cast<ExtensionDecl>(D)) {
      if (extension->isConstrainedExtension()) {
        // Conditional conformances never apply to inherited protocols, nor
        // can they provide unconditional conformances that might be used in
        // other extensions.
        return;
      }
      nominal = extension->getExtendedNominal();
      directlyInherited = extension->getInherited();
      memberContext = extension;

    } else {
      return;
    }

    map[nominal].recordProtocols(directlyInherited);

    // Recurse to find any nested types.
    for (const Decl *member : memberContext->getMembers())
      collectProtocols(map, member);
  }

  /// If \p D is an extension providing conditional conformances, record those
  /// in \p map.
  ///
  /// \sa recordConditionalConformances
  static void collectSkippedConditionalConformances(PerTypeMap &map,
                                                    const Decl *D) {
    auto *extension = dyn_cast<ExtensionDecl>(D);
    if (!extension || !extension->isConstrainedExtension())
      return;

    const NominalTypeDecl *nominal = extension->getExtendedNominal();
    map[nominal].recordConditionalConformances(extension->getInherited());
    // No recursion here because extensions are never nested.
  }

  /// If there were any public protocols that need to be printed (i.e. they
  /// weren't conformed to explicitly or inherited by another printed protocol),
  /// do so now by printing a dummy extension on \p nominal to \p out.
  void
  printSynthesizedExtensionIfNeeded(raw_ostream &out,
                                    const PrintOptions &printOptions,
                                    const NominalTypeDecl *nominal) const {
    if (ExtraProtocols.empty())
      return;

    SmallPtrSet<ProtocolDecl *, 16> handledProtocols;

    // First record all protocols that have already been handled.
    for (ProtocolDecl *proto : IncludedProtocols) {
      proto->walkInheritedProtocols(
          [&handledProtocols](ProtocolDecl *inherited) -> TypeWalker::Action {
        handledProtocols.insert(inherited);
        return TypeWalker::Action::Continue;
      });
    }

    // Then walk the remaining ones, and see what we need to print.
    // Note: We could do this in one pass, but the logic is easier to
    // understand if we build up the list and then print it, even if it takes
    // a bit more memory.
    SmallVector<ProtocolDecl *, 16> protocolsToPrint;
    for (ProtocolDecl *proto : ExtraProtocols) {
      proto->walkInheritedProtocols(
          [&](ProtocolDecl *inherited) -> TypeWalker::Action {
        if (!handledProtocols.insert(inherited).second)
          return TypeWalker::Action::SkipChildren;
        if (isPublicOrUsableFromInline(inherited)) {
          protocolsToPrint.push_back(inherited);
          return TypeWalker::Action::SkipChildren;
        }
        return TypeWalker::Action::Continue;
      });
    }
    if (protocolsToPrint.empty())
      return;

    out << "extension ";
    nominal->getDeclaredType().print(out, printOptions);
    out << " : ";
    swift::interleave(protocolsToPrint,
                      [&out, &printOptions](ProtocolDecl *proto) {
                        proto->getDeclaredType()->print(out, printOptions);
                      }, [&out] { out << ", "; });
    out << " {}\n";
  }

  /// If there were any conditional conformances that couldn't be printed,
  /// make a dummy extension that conforms to all of them, constrained by a
  /// fake protocol.
  bool printInaccessibleConformanceExtensionIfNeeded(
      raw_ostream &out, const PrintOptions &printOptions,
      const NominalTypeDecl *nominal) const {
    if (ConditionalConformanceProtocols.empty())
      return false;
    assert(nominal->isGenericContext());

    out << "extension ";
    nominal->getDeclaredType().print(out, printOptions);
    out << " : ";
    swift::interleave(ConditionalConformanceProtocols,
                      [&out, &printOptions](const ProtocolType *protoTy) {
                        protoTy->print(out, printOptions);
                      }, [&out] { out << ", "; });
    out << " where "
        << nominal->getGenericParamsOfContext()->getParams().front()->getName()
        << " : " << DummyProtocolName << " {}\n";
    return true;
  }

  /// Print a fake protocol declaration for use by
  /// #printInaccessibleConformanceExtensionIfNeeded.
  static void printDummyProtocolDeclaration(raw_ostream &out) {
    out << "\n@usableFromInline\ninternal protocol " << DummyProtocolName
        << " {}\n";
  }
};

const StringLiteral InheritedProtocolCollector::DummyProtocolName =
    "_ConstraintThatIsNotPartOfTheAPIOfThisLibrary";
} // end anonymous namespace

bool swift::emitParseableInterface(raw_ostream &out,
                                   ParseableInterfaceOptions const &Opts,
                                   ModuleDecl *M) {
  assert(M);

  printToolVersionAndFlagsComment(out, Opts, M);
  printImports(out, M);

  const PrintOptions printOptions = PrintOptions::printParseableInterfaceFile();
  InheritedProtocolCollector::PerTypeMap inheritedProtocolMap;

  SmallVector<Decl *, 16> topLevelDecls;
  M->getTopLevelDecls(topLevelDecls);
  for (const Decl *D : topLevelDecls) {
    if (!D->shouldPrintInContext(printOptions) ||
        !printOptions.CurrentPrintabilityChecker->shouldPrint(D, printOptions)){
      InheritedProtocolCollector::collectSkippedConditionalConformances(
          inheritedProtocolMap, D);
      continue;
    }

    D->print(out, printOptions);
    out << "\n";

    InheritedProtocolCollector::collectProtocols(inheritedProtocolMap, D);
  }

  // Print dummy extensions for any protocols that were indirectly conformed to.
  bool needDummyProtocolDeclaration = false;
  for (const auto &nominalAndCollector : inheritedProtocolMap) {
    const NominalTypeDecl *nominal = nominalAndCollector.first;
    const InheritedProtocolCollector &collector = nominalAndCollector.second;
    collector.printSynthesizedExtensionIfNeeded(out, printOptions, nominal);
    needDummyProtocolDeclaration |=
        collector.printInaccessibleConformanceExtensionIfNeeded(out,
                                                                printOptions,
                                                                nominal);
  }
  if (needDummyProtocolDeclaration)
    InheritedProtocolCollector::printDummyProtocolDeclaration(out);

  return false;
}<|MERGE_RESOLUTION|>--- conflicted
+++ resolved
@@ -80,7 +80,7 @@
 }
 
 static std::unique_ptr<llvm::MemoryBuffer>
-getBufferOfDependency(clang::vfs::FileSystem &FS,
+getBufferOfDependency(llvm::vfs::FileSystem &FS,
                       StringRef ModulePath, StringRef DepPath,
                       DiagnosticEngine &Diags) {
   auto DepBuf = FS.getBufferForFile(DepPath, /*FileSize=*/-1,
@@ -220,7 +220,7 @@
 ///      out to avoid having to do recursive scanning when rechecking this
 ///      dependency in the future.
 static bool
-collectDepsForSerialization(clang::vfs::FileSystem &FS,
+collectDepsForSerialization(llvm::vfs::FileSystem &FS,
                             CompilerInstance &SubInstance,
                             StringRef InPath, StringRef ModuleCachePath,
                             SmallVectorImpl<FileDependency> &Deps,
@@ -273,14 +273,9 @@
 }
 
 static bool buildSwiftModuleFromSwiftInterface(
-<<<<<<< HEAD
     llvm::vfs::FileSystem &FS, DiagnosticEngine &Diags,
-    CompilerInvocation &SubInvocation, StringRef InPath, StringRef OutPath) {
-=======
-    clang::vfs::FileSystem &FS, DiagnosticEngine &Diags,
     CompilerInvocation &SubInvocation, StringRef InPath, StringRef OutPath,
     StringRef ModuleCachePath, DependencyTracker *OuterTracker) {
->>>>>>> 25c6c160
   bool SubError = false;
   bool RunSuccess = llvm::CrashRecoveryContext().RunSafelyOnThread([&] {
 
