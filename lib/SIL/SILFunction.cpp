--- conflicted
+++ resolved
@@ -56,7 +56,6 @@
   }
 }
 
-<<<<<<< HEAD
 /// SWIFT_ENABLE_TENSORFLOW
 SILDifferentiableAttr::
 SILDifferentiableAttr(const SILAutoDiffIndices &indices,
@@ -84,15 +83,6 @@
                             adjointIsPrimitive, jvpName, vjpName);
 }
 
-SILFunction *SILFunction::create(
-    SILModule &M, SILLinkage linkage, StringRef name,
-    CanSILFunctionType loweredType, GenericEnvironment *genericEnv,
-    Optional<SILLocation> loc, IsBare_t isBareSILFunction,
-    IsTransparent_t isTrans, IsSerialized_t isSerialized,
-    ProfileCounter entryCount, IsThunk_t isThunk,
-    SubclassScope classSubclassScope, Inline_t inlineStrategy, EffectsKind E,
-    SILFunction *insertBefore, const SILDebugScope *debugScope) {
-=======
 SILFunction *
 SILFunction::create(SILModule &M, SILLinkage linkage, StringRef name,
                     CanSILFunctionType loweredType,
@@ -103,7 +93,6 @@
                     SubclassScope classSubclassScope, Inline_t inlineStrategy,
                     EffectsKind E, SILFunction *insertBefore,
                     const SILDebugScope *debugScope) {
->>>>>>> a820992c
   // Get a StringMapEntry for the function.  As a sop to error cases,
   // allow the name to have an empty string.
   llvm::StringMapEntry<SILFunction*> *entry = nullptr;
@@ -563,13 +552,6 @@
   return !hasSemanticsAttr("verify.ownership.sil.never");
 }
 
-<<<<<<< HEAD
-unsigned SILFunction::codeSize() const {
-  unsigned size = 0;
-  for (auto &BB : *this)
-    size += BB.codeSize();
-  return size;
-=======
 static Identifier getIdentifierForObjCSelector(ObjCSelector selector, ASTContext &Ctxt) {
   SmallVector<char, 64> buffer;
   auto str = selector.getString(buffer);
@@ -586,7 +568,6 @@
 void SILFunction::setObjCReplacement(Identifier replacedFunc) {
   assert(ReplacedFunction == nullptr && ObjCReplacementFor.empty());
   ObjCReplacementFor = replacedFunc;
->>>>>>> a820992c
 }
 
 // See swift/Basic/Statistic.h for declaration: this enables tracing
