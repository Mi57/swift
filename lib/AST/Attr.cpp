//===--- Attr.cpp - Swift Language Attr ASTs ------------------------------===//
//
// This source file is part of the Swift.org open source project
//
// Copyright (c) 2014 - 2017 Apple Inc. and the Swift project authors
// Licensed under Apache License v2.0 with Runtime Library Exception
//
// See https://swift.org/LICENSE.txt for license information
// See https://swift.org/CONTRIBUTORS.txt for the list of Swift project authors
//
//===----------------------------------------------------------------------===//
//
//  This file implements routines relating to declaration attributes.
//
//===----------------------------------------------------------------------===//

#include "swift/AST/Attr.h"
#include "swift/AST/ASTContext.h"
#include "swift/AST/ASTPrinter.h"
#include "swift/AST/Decl.h"
#include "swift/AST/Expr.h"
#include "swift/AST/GenericEnvironment.h"
// SWIFT_ENABLE_TENSORFLOW
#include "swift/AST/GenericSignatureBuilder.h"
#include "swift/AST/Module.h"
#include "swift/AST/Types.h"
// SWIFT_ENABLE_TENSORFLOW
#include "swift/AST/ParameterList.h"
#include "swift/Basic/Defer.h"
#include "llvm/ADT/SmallString.h"
#include "llvm/Support/raw_ostream.h"
#include "llvm/Support/ErrorHandling.h"
#include "llvm/ADT/StringSwitch.h"
using namespace swift;

#define DECL_ATTR(_, Id, ...) \
  static_assert(IsTriviallyDestructible<Id##Attr>::value, \
                "Attrs are BumpPtrAllocated; the destructor is never called");
#include "swift/AST/Attr.def"
static_assert(IsTriviallyDestructible<DeclAttributes>::value,
              "DeclAttributes are BumpPtrAllocated; the d'tor is never called");
static_assert(IsTriviallyDestructible<TypeAttributes>::value,
              "TypeAttributes are BumpPtrAllocated; the d'tor is never called");


// Only allow allocation of attributes using the allocator in ASTContext.
void *AttributeBase::operator new(size_t Bytes, ASTContext &C,
                                  unsigned Alignment) {
  return C.Allocate(Bytes, Alignment);
}

StringRef swift::getAccessLevelSpelling(AccessLevel value) {
  switch (value) {
  case AccessLevel::Private: return "private";
  case AccessLevel::FilePrivate: return "fileprivate";
  case AccessLevel::Internal: return "internal";
  case AccessLevel::Public: return "public";
  case AccessLevel::Open: return "open";
  }

  llvm_unreachable("Unhandled AccessLevel in switch.");
}

/// Given a name like "autoclosure", return the type attribute ID that
/// corresponds to it.  This returns TAK_Count on failure.
///
TypeAttrKind TypeAttributes::getAttrKindFromString(StringRef Str) {
  return llvm::StringSwitch<TypeAttrKind>(Str)
#define TYPE_ATTR(X) .Case(#X, TAK_##X)
#include "swift/AST/Attr.def"
  .Default(TAK_Count);
}

/// Return the name (like "autoclosure") for an attribute ID.
const char *TypeAttributes::getAttrName(TypeAttrKind kind) {
  switch (kind) {
  default: llvm_unreachable("Invalid attribute ID");
#define TYPE_ATTR(X) case TAK_##X: return #X;
#include "swift/AST/Attr.def"
  }
}



/// Given a name like "inline", return the decl attribute ID that corresponds
/// to it.  Note that this is a many-to-one mapping, and that the identifier
/// passed in may only be the first portion of the attribute (e.g. in the case
/// of the 'unowned(unsafe)' attribute, the string passed in is 'unowned'.
///
/// Also note that this recognizes both attributes like '@inline' (with no @)
/// and decl modifiers like 'final'.  This returns DAK_Count on failure.
///
DeclAttrKind DeclAttribute::getAttrKindFromString(StringRef Str) {
  return llvm::StringSwitch<DeclAttrKind>(Str)
#define DECL_ATTR(X, CLASS, ...) .Case(#X, DAK_##CLASS)
#define DECL_ATTR_ALIAS(X, CLASS) .Case(#X, DAK_##CLASS)
#include "swift/AST/Attr.def"
  .Default(DAK_Count);
}

/// Returns true if this attribute can appear on the specified decl.
bool DeclAttribute::canAttributeAppearOnDecl(DeclAttrKind DK, const Decl *D) {
  return canAttributeAppearOnDeclKind(DK, D->getKind());
}

bool DeclAttribute::canAttributeAppearOnDeclKind(DeclAttrKind DAK, DeclKind DK) {
  auto Options = getOptions(DAK);
  switch (DK) {
#define DECL(Id, Parent) case DeclKind::Id: return (Options & On##Id) != 0;
#include "swift/AST/DeclNodes.def"
  }
  llvm_unreachable("bad DeclKind");
}

bool
DeclAttributes::isUnavailableInSwiftVersion(
  const version::Version &effectiveVersion) const {
  llvm::VersionTuple vers = effectiveVersion;
  for (auto attr : *this) {
    if (auto available = dyn_cast<AvailableAttr>(attr)) {
      if (available->isInvalid())
        continue;

      if (available->getPlatformAgnosticAvailability() ==
          PlatformAgnosticAvailabilityKind::SwiftVersionSpecific) {
        if (available->Introduced.hasValue() &&
            available->Introduced.getValue() > vers)
          return true;
        if (available->Obsoleted.hasValue() &&
            available->Obsoleted.getValue() <= vers)
          return true;
      }
    }
  }

  return false;
}

const AvailableAttr *
DeclAttributes::getPotentiallyUnavailable(const ASTContext &ctx) const {
  const AvailableAttr *potential = nullptr;
  const AvailableAttr *conditional = nullptr;

  for (auto Attr : *this)
    if (auto AvAttr = dyn_cast<AvailableAttr>(Attr)) {
      if (AvAttr->isInvalid())
        continue;

      if (!AvAttr->isActivePlatform(ctx) &&
          !AvAttr->isLanguageVersionSpecific() &&
          !AvAttr->isPackageDescriptionVersionSpecific())
        continue;

      // Definitely not available.
      if (AvAttr->isUnconditionallyUnavailable())
        return AvAttr;

      switch (AvAttr->getVersionAvailability(ctx)) {
      case AvailableVersionComparison::Available:
        // Doesn't limit the introduced version.
        break;

      case AvailableVersionComparison::PotentiallyUnavailable:
        // We'll return this if we don't see something that proves it's
        // not available in this version.
        potential = AvAttr;
        break;

      case AvailableVersionComparison::Unavailable:
      case AvailableVersionComparison::Obsoleted:
        conditional = AvAttr;
        break;
      }
    }

  if (conditional)
    return conditional;
  return potential;
}

const AvailableAttr *DeclAttributes::getUnavailable(
                          const ASTContext &ctx) const {
  const AvailableAttr *conditional = nullptr;

  for (auto Attr : *this)
    if (auto AvAttr = dyn_cast<AvailableAttr>(Attr)) {
      if (AvAttr->isInvalid())
        continue;

      // If this attribute doesn't apply to the active platform, we're done.
      if (!AvAttr->isActivePlatform(ctx) &&
          !AvAttr->isLanguageVersionSpecific() &&
          !AvAttr->isPackageDescriptionVersionSpecific())
        continue;

      // Unconditional unavailable.
      if (AvAttr->isUnconditionallyUnavailable())
        return AvAttr;

      switch (AvAttr->getVersionAvailability(ctx)) {
      case AvailableVersionComparison::Available:
      case AvailableVersionComparison::PotentiallyUnavailable:
        break;

      case AvailableVersionComparison::Obsoleted:
      case AvailableVersionComparison::Unavailable:
        conditional = AvAttr;
        break;
      }
    }
  return conditional;
}

const AvailableAttr *
DeclAttributes::getDeprecated(const ASTContext &ctx) const {
  const AvailableAttr *conditional = nullptr;
  for (auto Attr : *this) {
    if (auto AvAttr = dyn_cast<AvailableAttr>(Attr)) {
      if (AvAttr->isInvalid())
        continue;

      if (!AvAttr->isActivePlatform(ctx) &&
          !AvAttr->isLanguageVersionSpecific() &&
          !AvAttr->isPackageDescriptionVersionSpecific())
        continue;

      // Unconditional deprecated.
      if (AvAttr->isUnconditionallyDeprecated())
        return AvAttr;

      Optional<llvm::VersionTuple> DeprecatedVersion = AvAttr->Deprecated;
      if (!DeprecatedVersion.hasValue())
        continue;

      llvm::VersionTuple MinVersion = AvAttr->getActiveVersion(ctx);

      // We treat the declaration as deprecated if it is deprecated on
      // all deployment targets.
      // Once availability checking is enabled by default, we should
      // query the type refinement context hierarchy to determine
      // whether a declaration is deprecated on all versions
      // allowed by the context containing the reference.
      if (DeprecatedVersion.getValue() <= MinVersion) {
        conditional = AvAttr;
      }
    }
  }
  return conditional;
}

void DeclAttributes::dump(const Decl *D) const {
  StreamPrinter P(llvm::errs());
  PrintOptions PO = PrintOptions::printEverything();
  print(P, PO, D);
}

/// Returns true if the attribute can be presented as a short form available
/// attribute (e.g., as @available(iOS 8.0, *). The presentation requires an
/// introduction version and does not support deprecation, obsoletion, or
/// messages.
LLVM_READONLY
static bool isShortAvailable(const DeclAttribute *DA) {
  auto *AvailAttr = dyn_cast<AvailableAttr>(DA);
  if (!AvailAttr)
    return false;

  if (!AvailAttr->Introduced.hasValue())
    return false;

  if (AvailAttr->Deprecated.hasValue())
    return false;

  if (AvailAttr->Obsoleted.hasValue())
    return false;

  if (!AvailAttr->Message.empty())
    return false;

  if (!AvailAttr->Rename.empty())
    return false;

  switch (AvailAttr->PlatformAgnostic) {
  case PlatformAgnosticAvailabilityKind::Deprecated:
  case PlatformAgnosticAvailabilityKind::Unavailable:
  case PlatformAgnosticAvailabilityKind::UnavailableInSwift:
    return false;
  case PlatformAgnosticAvailabilityKind::None:
  case PlatformAgnosticAvailabilityKind::SwiftVersionSpecific:
  case PlatformAgnosticAvailabilityKind::PackageDescriptionVersionSpecific:
    return true;
  }

  return true;
}

/// Print the short-form @available() attribute for an array of long-form
/// AvailableAttrs that can be represented in the short form.
/// For example, for:
///   @available(OSX, introduced: 10.10)
///   @available(iOS, introduced: 8.0)
/// this will print:
///   @available(OSX 10.10, iOS 8.0, *)
static void printShortFormAvailable(ArrayRef<const DeclAttribute *> Attrs,
                                    ASTPrinter &Printer,
                                    const PrintOptions &Options) {
  assert(!Attrs.empty());

  Printer << "@available(";
  auto FirstAvail = cast<AvailableAttr>(Attrs.front());
  if (Attrs.size() == 1 &&
      FirstAvail->getPlatformAgnosticAvailability() !=
      PlatformAgnosticAvailabilityKind::None) {
    assert(FirstAvail->Introduced.hasValue());
    if (FirstAvail->isLanguageVersionSpecific()) {
      Printer << "swift ";
    } else {
      assert(FirstAvail->isPackageDescriptionVersionSpecific());
      Printer << "_PackageDescription ";
    }
    Printer << FirstAvail->Introduced.getValue().getAsString()
            << ")";
  } else {
    for (auto *DA : Attrs) {
      auto *AvailAttr = cast<AvailableAttr>(DA);
      assert(AvailAttr->Introduced.hasValue());
      Printer << platformString(AvailAttr->Platform) << " "
              << AvailAttr->Introduced.getValue().getAsString() << ", ";
    }
    Printer << "*)";
  }
  Printer.printNewline();
}

// SWIFT_ENABLE_TENSORFLOW
// Returns the differentiation parameters clause string for the given function,
// parameter indices, and parsed parameters.
static std::string getDifferentiationParametersClauseString(
    const AbstractFunctionDecl *function, AutoDiffParameterIndices *indices,
    ArrayRef<ParsedAutoDiffParameter> parsedParams) {
  bool isInstanceMethod = function && function->isInstanceMember();

  std::string result;
  llvm::raw_string_ostream printer(result);

  // Use parameters from `AutoDiffParameterIndices`, if specified.
  if (indices) {
    SmallBitVector parameters(indices->parameters);
    auto parameterCount = parameters.count();
    printer << "wrt: ";
    if (parameterCount > 1)
      printer << '(';
    // Check if differentiating wrt `self`. If so, manually print it first.
    if (isInstanceMethod && parameters.test(parameters.size() - 1)) {
      parameters.reset(parameters.size() - 1);
      printer << "self";
      if (parameters.any())
        printer << ", ";
    }
    // Print remaining differentiation parameters.
    interleave(parameters.set_bits(), [&](unsigned index) {
      printer << function->getParameters()->get(index)->getName().str();
    }, [&] { printer << ", "; });
    if (parameterCount > 1)
      printer << ')';
  }
  // Otherwise, use the parsed parameters.
  else if (!parsedParams.empty()) {
    printer << "wrt: ";
    if (parsedParams.size() > 1)
      printer << '(';
    interleave(parsedParams, [&](const ParsedAutoDiffParameter &param) {
      switch (param.getKind()) {
      case ParsedAutoDiffParameter::Kind::Named:
        printer << param.getName();
        break;
      case ParsedAutoDiffParameter::Kind::Self:
        printer << "self";
        break;
      case ParsedAutoDiffParameter::Kind::Ordered:
        auto *paramList = function->getParameters();
        assert(param.getIndex() <= paramList->size() &&
               "wrt parameter is out of range");
        auto *funcParam = paramList->get(param.getIndex());
        printer << funcParam->getNameStr();
        break;
      }
    }, [&] { printer << ", "; });
    if (parsedParams.size() > 1)
      printer << ')';
  }
  return printer.str();
}

// Returns the differentiation parameters clause string for the given function,
// parameter indices, and parsed parameters.
static std::string getTransposingParametersClauseString(
    const AbstractFunctionDecl *function, AutoDiffIndexSubset *indices,
    ArrayRef<ParsedAutoDiffParameter> parsedParams) {
  bool isInstanceMethod = function && function->isInstanceMember();
  
  std::string result;
  llvm::raw_string_ostream printer(result);
  
  // Use parameters from `AutoDiffIndexSubset`, if specified.
  if (indices) {
    SmallBitVector parameters(indices->getBitVector());
    auto parameterCount = parameters.count();
    printer << "wrt: ";
    if (parameterCount > 1)
      printer << '(';
    // Check if differentiating wrt `self`. If so, manually print it first.
    if (isInstanceMethod && parameters.test(parameters.size() - 1)) {
      parameters.reset(parameters.size() - 1);
      printer << "self";
      if (parameters.any())
        printer << ", ";
    }
    // Print remaining differentiation parameters.
    interleave(parameters.set_bits(), [&](unsigned index) { printer << index; },
               [&] { printer << ", "; });
    if (parameterCount > 1)
      printer << ')';
  }
  // Otherwise, use the parsed parameters.
  else if (!parsedParams.empty()) {
    printer << "wrt: ";
    if (parsedParams.size() > 1)
      printer << '(';
    interleave(
        parsedParams,
        [&](const ParsedAutoDiffParameter &param) {
          switch (param.getKind()) {
            case ParsedAutoDiffParameter::Kind::Named:
              printer << param.getName();
              break;
            case ParsedAutoDiffParameter::Kind::Self:
              printer << "self";
              break;
            case ParsedAutoDiffParameter::Kind::Ordered:
              assert((param.getIndex() < function->getParameters()->size()) &&
                      "'wrt:' parameter index should be less than the number "
                      "of parameters");
            auto *funcParam = function->getParameters()->get(param.getIndex());
            printer << funcParam->getNameStr();
            break;
          }
        },
        [&] { printer << ", "; });
    if (parsedParams.size() > 1)
      printer << ')';
  }
  return printer.str();
}

// SWIFT_ENABLE_TENSORFLOW
// Print the arguments of the given `@differentiable` attribute.
static void printDifferentiableAttrArguments(
    const DifferentiableAttr *attr, ASTPrinter &printer, PrintOptions Options,
    const Decl *D, bool omitWrtClause = false,
    bool omitAssociatedFunctions = false) {
  // Create a temporary string for the attribute argument text.
  std::string attrArgText;
  llvm::raw_string_ostream stream(attrArgText);

  // Get original function.
  auto *original = dyn_cast_or_null<AbstractFunctionDecl>(D);
  // Handle stored/computed properties and subscript methods.
  if (auto *asd = dyn_cast_or_null<AbstractStorageDecl>(D))
    original = asd->getAccessor(AccessorKind::Get);

  // Print comma if not leading clause.
  bool isLeadingClause = true;
  auto printCommaIfNecessary = [&] {
    if (isLeadingClause) {
      isLeadingClause = false;
      return;
    }
    stream << ", ";
  };
  
  // Print if the function is marked as linear.
  if (attr->isLinear()) {
    isLeadingClause = false;
    stream << "linear";
  }

  // Print differentiation parameters, unless they are to be omitted.
  if (!omitWrtClause) {
    auto diffParamsString = getDifferentiationParametersClauseString(
        original, attr->getParameterIndices(), attr->getParsedParameters());
    // Check whether differentiation parameter clause is empty.
    // Handles edge case where resolved parameter indices are unset and
    // parsed parameters are empty. This case should never trigger for
    // user-visible printing.
    if (!diffParamsString.empty()) {
      printCommaIfNecessary();
      stream << diffParamsString;
    }
  }
  // Print associated function names, unless they are to be omitted.
  if (!omitAssociatedFunctions) {
    // Print jvp function name, if specified.
    if (auto jvp = attr->getJVP()) {
      printCommaIfNecessary();
      stream << "jvp: " << jvp->Name;
    }
    // Print vjp function name, if specified.
    if (auto vjp = attr->getVJP()) {
      printCommaIfNecessary();
      stream << "vjp: " << vjp->Name;
    }
  }
  // Print 'where' clause, if any.
  // First, filter out requirements satisfied by the original function's
  // generic signature. They should not be printed.
  auto requirementsToPrint =
      makeFilterRange(attr->getRequirements(), [&](Requirement req) {
        if (auto *originalGenSig = original->getGenericSignature())
          if (originalGenSig->isRequirementSatisfied(req))
            return false;
        return true;
      });
  if (!requirementsToPrint.empty()) {
    if (!isLeadingClause)
      stream << ' ';
    stream << "where ";
    std::function<Type(Type)> getInterfaceType;
    if (!original || !original->getGenericEnvironment()) {
      getInterfaceType = [](Type Ty) -> Type { return Ty; };
    } else {
      // Use GenericEnvironment to produce user-friendly
      // names instead of something like 't_0_0'.
      auto *genericEnv = original->getGenericEnvironment();
      assert(genericEnv);
      getInterfaceType = [=](Type Ty) -> Type {
        return genericEnv->getSugaredType(Ty);
      };
    }
    interleave(requirementsToPrint, [&](Requirement req) {
      if (auto *originalGenSig = original->getGenericSignature())
        if (originalGenSig->isRequirementSatisfied(req))
          return;
      auto FirstTy = getInterfaceType(req.getFirstType());
      if (req.getKind() != RequirementKind::Layout) {
        auto SecondTy = getInterfaceType(req.getSecondType());
        Requirement ReqWithDecls(req.getKind(), FirstTy, SecondTy);
        ReqWithDecls.print(stream, Options);
      } else {
        Requirement ReqWithDecls(req.getKind(), FirstTy,
        req.getLayoutConstraint());
        ReqWithDecls.print(stream, Options);
      }
    }, [&] {
      stream << ", ";
    });
  }

  // If the attribute argument text is empty, return. Do not print parentheses.
  if (stream.str().empty())
    return;

  // Otherwise, print the attribute argument text enclosed in parentheses.
  printer << '(';
  printer << stream.str();
  printer << ')';
}

void DeclAttributes::print(ASTPrinter &Printer, const PrintOptions &Options,
                           const Decl *D) const {
  if (!DeclAttrs)
    return;

  SmallVector<const DeclAttribute *, 8> orderedAttributes(begin(), end());
  print(Printer, Options, orderedAttributes, D);
}

void DeclAttributes::print(ASTPrinter &Printer, const PrintOptions &Options,
                           ArrayRef<const DeclAttribute *> FlattenedAttrs,
                           const Decl *D) {
  using AttributeVector = SmallVector<const DeclAttribute *, 8>;

  // Process attributes in passes.
  AttributeVector shortAvailableAttributes;
  const DeclAttribute *swiftVersionAvailableAttribute = nullptr;
  const DeclAttribute *packageDescriptionVersionAvailableAttribute = nullptr;
  AttributeVector longAttributes;
  AttributeVector attributes;
  AttributeVector modifiers;

  CustomAttr *FuncBuilderAttr = nullptr;
  if (auto *VD = dyn_cast_or_null<ValueDecl>(D)) {
    FuncBuilderAttr = VD->getAttachedFunctionBuilder();
  }
  for (auto DA : llvm::reverse(FlattenedAttrs)) {
    // Always print function builder attribute.
    bool isFunctionBuilderAttr = DA == FuncBuilderAttr;
    if (!Options.PrintImplicitAttrs && DA->isImplicit())
      continue;
    if (!Options.PrintUserInaccessibleAttrs &&
        !isFunctionBuilderAttr &&
        DeclAttribute::isUserInaccessible(DA->getKind()))
      continue;
    if (Options.excludeAttrKind(DA->getKind()))
      continue;

    // Be careful not to coalesce `@available(swift 5)` with other short
    // `available' attributes.
    if (auto *availableAttr = dyn_cast<AvailableAttr>(DA)) {
      if (availableAttr->isLanguageVersionSpecific() &&
          isShortAvailable(availableAttr)) {
        swiftVersionAvailableAttribute = availableAttr;
        continue;
      }
      if (availableAttr->isPackageDescriptionVersionSpecific() &&
          isShortAvailable(availableAttr)) {
        packageDescriptionVersionAvailableAttribute = availableAttr;
        continue;
      }
    }

    AttributeVector &which = DA->isDeclModifier() ? modifiers :
                             isShortAvailable(DA) ? shortAvailableAttributes :
                             DA->isLongAttribute() ? longAttributes :
                             attributes;
    which.push_back(DA);
  }

  if (swiftVersionAvailableAttribute)
    printShortFormAvailable(swiftVersionAvailableAttribute, Printer, Options);
  if (packageDescriptionVersionAvailableAttribute)
    printShortFormAvailable(packageDescriptionVersionAvailableAttribute, Printer, Options);
  if (!shortAvailableAttributes.empty())
    printShortFormAvailable(shortAvailableAttributes, Printer, Options);

  for (auto DA : longAttributes)
    DA->print(Printer, Options, D);
  for (auto DA : attributes)
    DA->print(Printer, Options, D);
  for (auto DA : modifiers)
    DA->print(Printer, Options, D);
}

SourceLoc DeclAttributes::getStartLoc(bool forModifiers) const {
  if (isEmpty())
    return SourceLoc();

  const DeclAttribute *lastAttr = nullptr;
  for (auto attr : *this) {
    if (attr->getRangeWithAt().Start.isValid() &&
        (!forModifiers || attr->isDeclModifier()))
      lastAttr = attr;
  }

  return lastAttr ? lastAttr->getRangeWithAt().Start : SourceLoc();
}

bool DeclAttribute::printImpl(ASTPrinter &Printer, const PrintOptions &Options,
                              const Decl *D) const {

  // Handle any attributes that are not printed at all before we make printer
  // callbacks.
  switch (getKind()) {
  case DAK_ObjC:
    if (Options.PrintForSIL && isImplicit())
      return false;
    break;
  case DAK_RawDocComment:
  case DAK_ObjCBridged:
  case DAK_SynthesizedProtocol:
  case DAK_Rethrows:
  case DAK_Infix:
    return false;
  default:
    break;
  }

  // Handle any decl-modifiers.
  // FIXME: Ideally we would handle decl modifiers as a special kind of
  // attribute, but for now it's simpler to treat them as a keyword in the
  // printer.
  switch (getKind()) {
    // Handle all of the SIMPLE_DECL_ATTRs.
#define SIMPLE_DECL_ATTR(X, CLASS, ...) case DAK_##CLASS:
#include "swift/AST/Attr.def"
  case DAK_Inline:
  case DAK_AccessControl:
  case DAK_ReferenceOwnership:
  case DAK_Effects:
  case DAK_Optimize:
    if (DeclAttribute::isDeclModifier(getKind())) {
      Printer.printKeyword(getAttrName(), Options);
    } else {
      Printer.printSimpleAttr(getAttrName(), /*needAt=*/true);
    }
    return true;

  case DAK_SetterAccess:
    Printer.printKeyword(getAttrName(), Options, "(set)");
    return true;

  default:
    break;
  }

  Printer.callPrintStructurePre(PrintStructureKind::BuiltinAttribute);
  SWIFT_DEFER {
    Printer.printStructurePost(PrintStructureKind::BuiltinAttribute);
  };

  switch (getKind()) {
  case DAK_Semantics:
    Printer.printAttrName("@_semantics");
    Printer << "(\"" << cast<SemanticsAttr>(this)->Value << "\")";
    break;

  case DAK_Alignment:
    Printer.printAttrName("@_alignment");
    Printer << "(" << cast<AlignmentAttr>(this)->getValue() << ")";
    break;

  case DAK_SILGenName:
    Printer.printAttrName("@_silgen_name");
    Printer << "(\"" << cast<SILGenNameAttr>(this)->Name << "\")";
    break;

  case DAK_Available: {
    Printer.printAttrName("@available");
    Printer << "(";
    auto Attr = cast<AvailableAttr>(this);
    if (Attr->isLanguageVersionSpecific())
      Printer << "swift";
    else if (Attr->isPackageDescriptionVersionSpecific())
      Printer << "_PackageDescription";
    else
      Printer << Attr->platformString();

    if (Attr->isUnconditionallyUnavailable())
      Printer << ", unavailable";
    else if (Attr->isUnconditionallyDeprecated())
      Printer << ", deprecated";

    if (Attr->Introduced)
      Printer << ", introduced: " << Attr->Introduced.getValue().getAsString();
    if (Attr->Deprecated)
      Printer << ", deprecated: " << Attr->Deprecated.getValue().getAsString();
    if (Attr->Obsoleted)
      Printer << ", obsoleted: " << Attr->Obsoleted.getValue().getAsString();

    if (!Attr->Rename.empty())
      Printer << ", renamed: \"" << Attr->Rename << "\"";

    // If there's no message, but this is specifically an imported
    // "unavailable in Swift" attribute, synthesize a message to look good in
    // the generated interface.
    if (!Attr->Message.empty()) {
      Printer << ", message: ";
      Printer.printEscapedStringLiteral(Attr->Message);
    }
    else if (Attr->getPlatformAgnosticAvailability()
               == PlatformAgnosticAvailabilityKind::UnavailableInSwift)
      Printer << ", message: \"Not available in Swift\"";

    Printer << ")";
    break;
  }

  case DAK_CDecl:
    Printer << "@_cdecl(\"" << cast<CDeclAttr>(this)->Name << "\")";
    break;

  case DAK_ObjC: {
    Printer.printAttrName("@objc");
    llvm::SmallString<32> scratch;
    if (auto Name = cast<ObjCAttr>(this)->getName()) {
      if (!cast<ObjCAttr>(this)->isNameImplicit())
        Printer << "(" << Name->getString(scratch) << ")";
    }
    break;
  }

  case DAK_PrivateImport: {
    Printer.printAttrName("@_private(sourceFile: \"");
    Printer << cast<PrivateImportAttr>(this)->getSourceFile() << "\")";
    break;
  }
    
  case DAK_SwiftNativeObjCRuntimeBase: {
    auto *attr = cast<SwiftNativeObjCRuntimeBaseAttr>(this);
    Printer.printAttrName("@_swift_native_objc_runtime_base");
    Printer << "(" << attr->BaseClassName.str() << ")";
    break;
  }

  case DAK_Specialize: {
    Printer << "@" << getAttrName() << "(";
    auto *attr = cast<SpecializeAttr>(this);
    auto exported = attr->isExported() ? "true" : "false";
    auto kind = attr->isPartialSpecialization() ? "partial" : "full";

    Printer << "exported: "<<  exported << ", ";
    Printer << "kind: " << kind << ", ";
    SmallVector<Requirement, 4> requirementsScratch;
    ArrayRef<Requirement> requirements;
    if (auto sig = attr->getSpecializedSgnature())
      requirements = sig->getRequirements();

    std::function<Type(Type)> GetInterfaceType;
    auto *FnDecl = dyn_cast_or_null<AbstractFunctionDecl>(D);
    if (!FnDecl || !FnDecl->getGenericEnvironment())
      GetInterfaceType = [](Type Ty) -> Type { return Ty; };
    else {
      // Use GenericEnvironment to produce user-friendly
      // names instead of something like t_0_0.
      auto *GenericEnv = FnDecl->getGenericEnvironment();
      assert(GenericEnv);
      GetInterfaceType = [=](Type Ty) -> Type {
        return GenericEnv->getSugaredType(Ty);
      };

      if (auto sig = attr->getSpecializedSgnature()) {
        requirementsScratch = sig->requirementsNotSatisfiedBy(
            GenericEnv->getGenericSignature());
        requirements = requirementsScratch;
      }
    }

    if (!requirements.empty()) {
      Printer << "where ";
    }

    interleave(requirements,
               [&](Requirement req) {
                 auto FirstTy = GetInterfaceType(req.getFirstType());
                 if (req.getKind() != RequirementKind::Layout) {
                   auto SecondTy = GetInterfaceType(req.getSecondType());
                   Requirement ReqWithDecls(req.getKind(), FirstTy, SecondTy);
                   ReqWithDecls.print(Printer, Options);
                 } else {
                   Requirement ReqWithDecls(req.getKind(), FirstTy,
                                            req.getLayoutConstraint());
                   ReqWithDecls.print(Printer, Options);
                 }
               },
               [&] { Printer << ", "; });

    Printer << ")";
    break;
  }

  case DAK_Implements: {
    Printer.printAttrName("@_implements");
    Printer << "(";
    auto *attr = cast<ImplementsAttr>(this);
    attr->getProtocolType().getType().print(Printer, Options);
    Printer << ", " << attr->getMemberName() << ")";
    break;
  }

  case DAK_ObjCRuntimeName: {
    Printer.printAttrName("@_objcRuntimeName");
    Printer << "(";
    auto *attr = cast<ObjCRuntimeNameAttr>(this);
    Printer << attr->Name;
    Printer << ")";
    break;
  }

  case DAK_ClangImporterSynthesizedType: {
    Printer.printAttrName("@_clangImporterSynthesizedType");
    auto *attr = cast<ClangImporterSynthesizedTypeAttr>(this);
    Printer << "(originalTypeName: \"" << attr->originalTypeName
            << "\", manglingForKind: \"" << attr->getManglingName() << "\")";
    break;
  }

  // SWIFT_ENABLE_TENSORFLOW
  case DAK_Differentiable: {
    Printer.printAttrName("@differentiable");
    auto *attr = cast<DifferentiableAttr>(this);
    printDifferentiableAttrArguments(attr, Printer, Options, D);
    break;
  }

  // SWIFT_ENABLE_TENSORFLOW
  case DAK_Differentiating: {
    Printer.printAttrName("@differentiating");
    Printer << '(';
    auto *attr = cast<DifferentiatingAttr>(this);
    auto *derivative = dyn_cast_or_null<AbstractFunctionDecl>(D);
    Printer << attr->getOriginal().Name;
    auto diffParamsString = getDifferentiationParametersClauseString(
        derivative, attr->getParameterIndices(), attr->getParsedParameters());
    if (!diffParamsString.empty())
      Printer << ", " << diffParamsString;
    Printer << ')';
    break;
  }
      
  // SWIFT_ENABLE_TENSORFLOW
  case DAK_Transposing: {
    Printer.printAttrName("@transposing");
    Printer << '(';
    auto *attr = cast<TransposingAttr>(this);
    auto *transpose = dyn_cast_or_null<AbstractFunctionDecl>(D);
    Printer << attr->getOriginal().Name;
    auto diffParamsString = getTransposingParametersClauseString(
        transpose, attr->getParameterIndexSubset(),
        attr->getParsedParameters());
    if (!diffParamsString.empty())
      Printer << ", " << diffParamsString;
    Printer << ')';
    break;
  }

  case DAK_DynamicReplacement: {
    Printer.printAttrName("@_dynamicReplacement");
    Printer << "(for: \"";
    auto *attr = cast<DynamicReplacementAttr>(this);
    Printer << attr->getReplacedFunctionName() << "\")";
    break;
  }

  case DAK_Custom: {
    Printer.printAttrName("@");
    const TypeLoc &typeLoc = cast<CustomAttr>(this)->getTypeLoc();
    if (auto type = typeLoc.getType())
      type->print(Printer, Options);
    else
      typeLoc.getTypeRepr()->print(Printer, Options);
    break;
  }

  case DAK_ProjectedValueProperty:
    Printer.printAttrName("@_projectedValueProperty");
    Printer << "(";
    Printer << cast<ProjectedValuePropertyAttr>(this)->ProjectionPropertyName;
    Printer << ")";
    break;

  case DAK_Count:
    llvm_unreachable("exceed declaration attribute kinds");

#define SIMPLE_DECL_ATTR(X, CLASS, ...) case DAK_##CLASS:
#include "swift/AST/Attr.def"
    llvm_unreachable("handled above");

  default:
    assert(DeclAttribute::isDeclModifier(getKind()) &&
           "handled above");
  }

  return true;
}

void DeclAttribute::print(ASTPrinter &Printer, const PrintOptions &Options,
                          const Decl *D) const {

  if (!printImpl(Printer, Options, D))
    return; // Nothing printed.

  if (isLongAttribute() && Options.PrintLongAttrsOnSeparateLines)
    Printer.printNewline();
  else
    Printer << " ";
}

void DeclAttribute::print(llvm::raw_ostream &OS, const Decl *D) const {
  StreamPrinter P(OS);
  print(P, PrintOptions(), D);
}

uint64_t DeclAttribute::getOptions(DeclAttrKind DK) {
  switch (DK) {
  case DAK_Count:
    llvm_unreachable("getOptions needs a valid attribute");
#define DECL_ATTR(_, CLASS, OPTIONS, ...)\
  case DAK_##CLASS: return OPTIONS;
#include "swift/AST/Attr.def"
  }
  llvm_unreachable("bad DeclAttrKind");
}

StringRef DeclAttribute::getAttrName() const {
  switch (getKind()) {
  case DAK_Count:
    llvm_unreachable("getAttrName needs a valid attribute");
#define SIMPLE_DECL_ATTR(NAME, CLASS, ...) \
  case DAK_##CLASS: \
    return #NAME;
#include "swift/AST/Attr.def"
  case DAK_SILGenName:
    return "_silgen_name";
  case DAK_Alignment:
    return "_alignment";
  case DAK_CDecl:
    return "_cdecl";
  case DAK_SwiftNativeObjCRuntimeBase:
    return "_swift_native_objc_runtime_base";
  case DAK_Semantics:
    return "_semantics";
  case DAK_Available:
    return "availability";
  case DAK_ObjC:
  case DAK_ObjCRuntimeName:
    return "objc";
  case DAK_DynamicReplacement:
    return "_dynamicReplacement";
  case DAK_PrivateImport:
    return "_private";
  case DAK_RestatedObjCConformance:
    return "_restatedObjCConformance";
  case DAK_Inline: {
    switch (cast<InlineAttr>(this)->getKind()) {
    case InlineKind::Never:
      return "inline(never)";
    case InlineKind::Always:
      return "inline(__always)";
    }
    llvm_unreachable("Invalid inline kind");
  }
  case DAK_Optimize: {
    switch (cast<OptimizeAttr>(this)->getMode()) {
    case OptimizationMode::NoOptimization:
      return "_optimize(none)";
    case OptimizationMode::ForSpeed:
      return "_optimize(speed)";
    case OptimizationMode::ForSize:
      return "_optimize(size)";
    default:
      llvm_unreachable("Invalid optimization kind");
    }
  }
  case DAK_Effects:
    switch (cast<EffectsAttr>(this)->getKind()) {
      case EffectsKind::ReadNone:
        return "_effects(readnone)";
      case EffectsKind::ReadOnly:
        return "_effects(readonly)";
      case EffectsKind::ReleaseNone:
        return "_effects(releasenone)";
      case EffectsKind::ReadWrite:
        return "_effects(readwrite)";
      case EffectsKind::Unspecified:
        return "_effects(unspecified)";
    }
  case DAK_AccessControl:
  case DAK_SetterAccess: {
    AccessLevel access = cast<AbstractAccessControlAttr>(this)->getAccess();
    return getAccessLevelSpelling(access);
  }

  case DAK_ReferenceOwnership:
    return keywordOf(cast<ReferenceOwnershipAttr>(this)->get());
  case DAK_RawDocComment:
    return "<<raw doc comment>>";
  case DAK_ObjCBridged:
    return "<<ObjC bridged>>";
  case DAK_SynthesizedProtocol:
    return "<<synthesized protocol>>";
  case DAK_Specialize:
    return "_specialize";
  case DAK_Implements:
    return "_implements";
  case DAK_ClangImporterSynthesizedType:
    return "_clangImporterSynthesizedType";
  case DAK_Custom:
    return "<<custom>>";
  case DAK_ProjectedValueProperty:
    return "_projectedValueProperty";
  // SWIFT_ENABLE_TENSORFLOW
  case DAK_Differentiable:
    return "differentiable";
  case DAK_Differentiating:
    return "differentiating";
  case DAK_Transposing:
    return "transposing";
  case DAK_Quoted:
    return "quoted";
  }
  llvm_unreachable("bad DeclAttrKind");
}

ObjCAttr::ObjCAttr(SourceLoc atLoc, SourceRange baseRange,
                   Optional<ObjCSelector> name, SourceRange parenRange,
                   ArrayRef<SourceLoc> nameLocs)
  : DeclAttribute(DAK_ObjC, atLoc, baseRange, /*Implicit=*/false),
    NameData(nullptr)
{
  if (name) {
    // Store the name.
    assert(name->getNumSelectorPieces() == nameLocs.size());
    NameData = name->getOpaqueValue();

    // Store location information.
    Bits.ObjCAttr.HasTrailingLocationInfo = true;
    getTrailingLocations()[0] = parenRange.Start;
    getTrailingLocations()[1] = parenRange.End;
    std::memcpy(getTrailingLocations().slice(2).data(), nameLocs.data(),
                nameLocs.size() * sizeof(SourceLoc));
  } else {
    Bits.ObjCAttr.HasTrailingLocationInfo = false;
  }

  Bits.ObjCAttr.ImplicitName = false;
  Bits.ObjCAttr.Swift3Inferred = false;
}

ObjCAttr *ObjCAttr::create(ASTContext &Ctx, Optional<ObjCSelector> name,
                           bool isNameImplicit) {
  return new (Ctx) ObjCAttr(name, isNameImplicit);
}

ObjCAttr *ObjCAttr::createUnnamed(ASTContext &Ctx, SourceLoc AtLoc,
                                  SourceLoc ObjCLoc) {
  return new (Ctx) ObjCAttr(AtLoc, SourceRange(ObjCLoc), None,
                            SourceRange(), { });
}

ObjCAttr *ObjCAttr::createUnnamedImplicit(ASTContext &Ctx) {
  return new (Ctx) ObjCAttr(None, false);
}

ObjCAttr *ObjCAttr::createNullary(ASTContext &Ctx, SourceLoc AtLoc, 
                                  SourceLoc ObjCLoc, SourceLoc LParenLoc, 
                                  SourceLoc NameLoc, Identifier Name,
                                  SourceLoc RParenLoc) {
  void *mem = Ctx.Allocate(totalSizeToAlloc<SourceLoc>(3), alignof(ObjCAttr));
  return new (mem) ObjCAttr(AtLoc, SourceRange(ObjCLoc, RParenLoc),
                            ObjCSelector(Ctx, 0, Name),
                            SourceRange(LParenLoc, RParenLoc),
                            NameLoc);
}

ObjCAttr *ObjCAttr::createNullary(ASTContext &Ctx, Identifier Name,
                                  bool isNameImplicit) {
  return new (Ctx) ObjCAttr(ObjCSelector(Ctx, 0, Name), isNameImplicit);
}

ObjCAttr *ObjCAttr::createSelector(ASTContext &Ctx, SourceLoc AtLoc, 
                                   SourceLoc ObjCLoc, SourceLoc LParenLoc, 
                                   ArrayRef<SourceLoc> NameLocs,
                                   ArrayRef<Identifier> Names,
                                   SourceLoc RParenLoc) {
  assert(NameLocs.size() == Names.size());
  void *mem = Ctx.Allocate(totalSizeToAlloc<SourceLoc>(NameLocs.size() + 2),
                           alignof(ObjCAttr));
  return new (mem) ObjCAttr(AtLoc, SourceRange(ObjCLoc, RParenLoc),
                            ObjCSelector(Ctx, Names.size(), Names),
                            SourceRange(LParenLoc, RParenLoc),
                            NameLocs);
}

ObjCAttr *ObjCAttr::createSelector(ASTContext &Ctx, 
                                   ArrayRef<Identifier> Names,
                                   bool isNameImplicit) {
  return new (Ctx) ObjCAttr(ObjCSelector(Ctx, Names.size(), Names), 
                            isNameImplicit);
}

ArrayRef<SourceLoc> ObjCAttr::getNameLocs() const {
  if (!hasTrailingLocationInfo())
    return { };

  return getTrailingLocations().slice(2);
}

SourceLoc ObjCAttr::getLParenLoc() const {
  if (!hasTrailingLocationInfo())
    return SourceLoc();

  return getTrailingLocations()[0];
}

SourceLoc ObjCAttr::getRParenLoc() const {
  if (!hasTrailingLocationInfo())
    return SourceLoc();

  return getTrailingLocations()[1];
}

ObjCAttr *ObjCAttr::clone(ASTContext &context) const {
  auto attr = new (context) ObjCAttr(getName(), isNameImplicit());
  attr->setSwift3Inferred(isSwift3Inferred());
  return attr;
}

PrivateImportAttr::PrivateImportAttr(SourceLoc atLoc, SourceRange baseRange,
                                     StringRef sourceFile,
                                     SourceRange parenRange)
    : DeclAttribute(DAK_PrivateImport, atLoc, baseRange, /*Implicit=*/false),
      SourceFile(sourceFile) {}

PrivateImportAttr *PrivateImportAttr::create(ASTContext &Ctxt, SourceLoc AtLoc,
                                             SourceLoc PrivateLoc,
                                             SourceLoc LParenLoc,
                                             StringRef sourceFile,
                                             SourceLoc RParenLoc) {
  return new (Ctxt)
      PrivateImportAttr(AtLoc, SourceRange(PrivateLoc, RParenLoc), sourceFile,
                        SourceRange(LParenLoc, RParenLoc));
}

DynamicReplacementAttr::DynamicReplacementAttr(SourceLoc atLoc,
                                               SourceRange baseRange,
                                               DeclName name,
                                               SourceRange parenRange)
    : DeclAttribute(DAK_DynamicReplacement, atLoc, baseRange,
                    /*Implicit=*/false),
      ReplacedFunctionName(name), ReplacedFunction(nullptr) {
  Bits.DynamicReplacementAttr.HasTrailingLocationInfo = true;
  getTrailingLocations()[0] = parenRange.Start;
  getTrailingLocations()[1] = parenRange.End;
}

DynamicReplacementAttr *
DynamicReplacementAttr::create(ASTContext &Ctx, SourceLoc AtLoc,
                               SourceLoc DynReplLoc, SourceLoc LParenLoc,
                               DeclName ReplacedFunction, SourceLoc RParenLoc) {
  void *mem = Ctx.Allocate(totalSizeToAlloc<SourceLoc>(2),
                           alignof(DynamicReplacementAttr));
  return new (mem) DynamicReplacementAttr(
      AtLoc, SourceRange(DynReplLoc, RParenLoc), ReplacedFunction,
      SourceRange(LParenLoc, RParenLoc));
}

DynamicReplacementAttr *DynamicReplacementAttr::create(ASTContext &Ctx,
                                                       DeclName name) {
  return new (Ctx) DynamicReplacementAttr(name);
}

DynamicReplacementAttr *
DynamicReplacementAttr::create(ASTContext &Ctx, DeclName name,
                               AbstractFunctionDecl *f) {
  auto res = new (Ctx) DynamicReplacementAttr(name);
  res->setReplacedFunction(f);
  return res;
}

SourceLoc DynamicReplacementAttr::getLParenLoc() const {
  return getTrailingLocations()[0];
}

SourceLoc DynamicReplacementAttr::getRParenLoc() const {
  return getTrailingLocations()[1];
}

AvailableAttr *
AvailableAttr::createPlatformAgnostic(ASTContext &C,
                                   StringRef Message,
                                   StringRef Rename,
                                   PlatformAgnosticAvailabilityKind Kind,
                                   llvm::VersionTuple Obsoleted) {
  assert(Kind != PlatformAgnosticAvailabilityKind::None);
  llvm::VersionTuple NoVersion;
  if (Kind == PlatformAgnosticAvailabilityKind::SwiftVersionSpecific) {
    assert(!Obsoleted.empty());
  }
  return new (C) AvailableAttr(
    SourceLoc(), SourceRange(), PlatformKind::none, Message, Rename,
    NoVersion, SourceRange(),
    NoVersion, SourceRange(),
    Obsoleted, SourceRange(),
    Kind, /* isImplicit */ false);
}

bool AvailableAttr::isActivePlatform(const ASTContext &ctx) const {
  return isPlatformActive(Platform, ctx.LangOpts);
}

bool AvailableAttr::isLanguageVersionSpecific() const {
  if (PlatformAgnostic ==
      PlatformAgnosticAvailabilityKind::SwiftVersionSpecific)
    {
      assert(Platform == PlatformKind::none &&
             (Introduced.hasValue() ||
              Deprecated.hasValue() ||
              Obsoleted.hasValue()));
      return true;
    }
  return false;
}

bool AvailableAttr::isPackageDescriptionVersionSpecific() const {
  if (PlatformAgnostic ==
      PlatformAgnosticAvailabilityKind::PackageDescriptionVersionSpecific)
    {
      assert(Platform == PlatformKind::none &&
             (Introduced.hasValue() ||
              Deprecated.hasValue() ||
              Obsoleted.hasValue()));
      return true;
    }
  return false;
}

bool AvailableAttr::isUnconditionallyUnavailable() const {
  switch (PlatformAgnostic) {
  case PlatformAgnosticAvailabilityKind::None:
  case PlatformAgnosticAvailabilityKind::Deprecated:
  case PlatformAgnosticAvailabilityKind::SwiftVersionSpecific:
  case PlatformAgnosticAvailabilityKind::PackageDescriptionVersionSpecific:
    return false;

  case PlatformAgnosticAvailabilityKind::Unavailable:
  case PlatformAgnosticAvailabilityKind::UnavailableInSwift:
    return true;
  }

  llvm_unreachable("Unhandled PlatformAgnosticAvailabilityKind in switch.");
}

bool AvailableAttr::isUnconditionallyDeprecated() const {
  switch (PlatformAgnostic) {
  case PlatformAgnosticAvailabilityKind::None:
  case PlatformAgnosticAvailabilityKind::Unavailable:
  case PlatformAgnosticAvailabilityKind::UnavailableInSwift:
  case PlatformAgnosticAvailabilityKind::SwiftVersionSpecific:
  case PlatformAgnosticAvailabilityKind::PackageDescriptionVersionSpecific:
    return false;

  case PlatformAgnosticAvailabilityKind::Deprecated:
    return true;
  }

  llvm_unreachable("Unhandled PlatformAgnosticAvailabilityKind in switch.");
}

llvm::VersionTuple AvailableAttr::getActiveVersion(const ASTContext &ctx) const {
  if (isLanguageVersionSpecific()) {
    return ctx.LangOpts.EffectiveLanguageVersion;
  } else if (isPackageDescriptionVersionSpecific()) {
    return ctx.LangOpts.PackageDescriptionVersion;
  } else {
    return ctx.LangOpts.getMinPlatformVersion();
  }
}

AvailableVersionComparison AvailableAttr::getVersionAvailability(
  const ASTContext &ctx) const {

  // Unconditional unavailability.
  if (isUnconditionallyUnavailable())
    return AvailableVersionComparison::Unavailable;

  llvm::VersionTuple queryVersion = getActiveVersion(ctx);

  // If this entity was obsoleted before or at the query platform version,
  // consider it obsolete.
  if (Obsoleted && *Obsoleted <= queryVersion)
    return AvailableVersionComparison::Obsoleted;

  // If this entity was introduced after the query version and we're doing a
  // platform comparison, true availability can only be determined dynamically;
  // if we're doing a _language_ version check, the query version is a
  // static requirement, so we treat "introduced later" as just plain
  // unavailable.
  if (Introduced && *Introduced > queryVersion) {
    if (isLanguageVersionSpecific() || isPackageDescriptionVersionSpecific())
      return AvailableVersionComparison::Unavailable;
    else
      return AvailableVersionComparison::PotentiallyUnavailable;
  }

  // The entity is available.
  return AvailableVersionComparison::Available;
}

const AvailableAttr *AvailableAttr::isUnavailable(const Decl *D) {
  ASTContext &ctx = D->getASTContext();
  if (auto attr = D->getAttrs().getUnavailable(ctx))
    return attr;

  // If D is an extension member, check if the extension is unavailable.
  //
  // Skip decls imported from Clang, they could be associated to the wrong
  // extension and inherit undesired unavailability. The ClangImporter
  // associates Objective-C protocol members to the first category where the
  // protocol is directly or indirectly adopted, no matter its availability
  // and the availability of other categories. rdar://problem/53956555
  if (!D->getClangNode())
    if (auto ext = dyn_cast<ExtensionDecl>(D->getDeclContext()))
        return AvailableAttr::isUnavailable(ext);

  return nullptr;
}

SpecializeAttr::SpecializeAttr(SourceLoc atLoc, SourceRange range,
                               TrailingWhereClause *clause,
                               bool exported,
                               SpecializationKind kind,
                               GenericSignature *specializedSignature)
    : DeclAttribute(DAK_Specialize, atLoc, range,
                    /*Implicit=*/clause == nullptr),
      trailingWhereClause(clause),
      specializedSignature(specializedSignature) {
  Bits.SpecializeAttr.exported = exported;
  Bits.SpecializeAttr.kind = unsigned(kind);
}

TrailingWhereClause *SpecializeAttr::getTrailingWhereClause() const {
  return trailingWhereClause;
}

SpecializeAttr *SpecializeAttr::create(ASTContext &Ctx, SourceLoc atLoc,
                                       SourceRange range,
                                       TrailingWhereClause *clause,
                                       bool exported,
                                       SpecializationKind kind,
                                       GenericSignature *specializedSignature) {
  return new (Ctx) SpecializeAttr(atLoc, range, clause, exported, kind,
                                  specializedSignature);
}

<<<<<<< HEAD
SpecializeAttr *SpecializeAttr::create(ASTContext &Ctx, SourceLoc atLoc,
                                       SourceRange range,
                                       ArrayRef<Requirement> requirements,
                                       bool exported,
                                       SpecializationKind kind) {
  unsigned numRequirements = requirements.size();
  unsigned size =
      sizeof(SpecializeAttr) + (numRequirements * sizeof(Requirement));
  void *mem = Ctx.Allocate(size, alignof(SpecializeAttr));
  return new (mem)
      SpecializeAttr(atLoc, range, requirements, exported, kind);
}

// SWIFT_ENABLE_TENSORFLOW
DifferentiableAttr::DifferentiableAttr(ASTContext &context, bool implicit,
                                       SourceLoc atLoc, SourceRange baseRange,
                                       bool linear,
                                       ArrayRef<ParsedAutoDiffParameter> params,
                                       Optional<DeclNameWithLoc> jvp,
                                       Optional<DeclNameWithLoc> vjp,
                                       TrailingWhereClause *clause)
  : DeclAttribute(DAK_Differentiable, atLoc, baseRange, implicit),
    linear(linear), NumParsedParameters(params.size()), JVP(std::move(jvp)),
    VJP(std::move(vjp)), WhereClause(clause) {
  std::copy(params.begin(), params.end(),
            getTrailingObjects<ParsedAutoDiffParameter>());
}

DifferentiableAttr::DifferentiableAttr(ASTContext &context, bool implicit,
                                       SourceLoc atLoc, SourceRange baseRange,
                                       bool linear,
                                       AutoDiffParameterIndices *indices,
                                       Optional<DeclNameWithLoc> jvp,
                                       Optional<DeclNameWithLoc> vjp,
                                       ArrayRef<Requirement> requirements)
    : DeclAttribute(DAK_Differentiable, atLoc, baseRange, implicit),
      linear(linear), JVP(std::move(jvp)), VJP(std::move(vjp)),
      ParameterIndices(indices) {
  setRequirements(context, requirements);
}

DifferentiableAttr *
DifferentiableAttr::create(ASTContext &context, bool implicit,
                           SourceLoc atLoc, SourceRange baseRange,
                           bool linear,
                           ArrayRef<ParsedAutoDiffParameter> parameters,
                           Optional<DeclNameWithLoc> jvp,
                           Optional<DeclNameWithLoc> vjp,
                           TrailingWhereClause *clause) {
  unsigned size = totalSizeToAlloc<ParsedAutoDiffParameter>(parameters.size());
  void *mem = context.Allocate(size, alignof(DifferentiableAttr));
  return new (mem) DifferentiableAttr(context, implicit, atLoc, baseRange,
                                      linear, parameters, std::move(jvp),
                                      std::move(vjp), clause);
}

DifferentiableAttr *
DifferentiableAttr::create(ASTContext &context, bool implicit,
                           SourceLoc atLoc, SourceRange baseRange,
                           bool linear,
                           AutoDiffParameterIndices *indices,
                           Optional<DeclNameWithLoc> jvp,
                           Optional<DeclNameWithLoc> vjp,
                           ArrayRef<Requirement> requirements) {
  void *mem = context.Allocate(sizeof(DifferentiableAttr),
                               alignof(DifferentiableAttr));
  return new (mem) DifferentiableAttr(context, implicit, atLoc, baseRange,
                                      linear, indices, std::move(jvp),
                                      std::move(vjp), requirements);
}

void DifferentiableAttr::setRequirements(ASTContext &context,
                                         ArrayRef<Requirement> requirements) {
  Requirements = context.AllocateCopy(requirements);
}

void DifferentiableAttr::setJVPFunction(FuncDecl *decl) {
  JVPFunction = decl;
  if (decl && !JVP)
    JVP = {decl->getFullName(), DeclNameLoc(decl->getNameLoc())};
}

void DifferentiableAttr::setVJPFunction(FuncDecl *decl) {
  VJPFunction = decl;
  if (decl && !VJP)
    VJP = {decl->getFullName(), DeclNameLoc(decl->getNameLoc())};
}

GenericEnvironment *DifferentiableAttr::computeDerivativeGenericEnvironment(
    AbstractFunctionDecl *original) const {
  // If `@differentiable` attribute has no requirements, return original
  // function's generic environment.
  if (getRequirements().empty())
    return original->getGenericEnvironment();
  // Otherwise, build derivative generic sigunature.
  GenericSignatureBuilder builder(original->getASTContext());
  // Add original function's generic signature.
  builder.addGenericSignature(original->getGenericSignature());
  using FloatingRequirementSource =
      GenericSignatureBuilder::FloatingRequirementSource;
  // Add `@differentiable` attribute requirements.
  for (auto req : getRequirements())
    builder.addRequirement(req, FloatingRequirementSource::forAbstract(),
                           original->getModuleContext());
  auto *derivativeGenSig = std::move(builder).computeGenericSignature(
      getLocation(), /*allowConcreteGenericParams=*/true);
  return derivativeGenSig->createGenericEnvironment();
}

void DifferentiableAttr::print(llvm::raw_ostream &OS, const Decl *D,
                               bool omitWrtClause,
                               bool omitAssociatedFunctions) const {
  StreamPrinter P(OS);
  P << "@" << getAttrName();
  printDifferentiableAttrArguments(this, P, PrintOptions(), D, omitWrtClause,
                                   omitAssociatedFunctions);
}

// SWIFT_ENABLE_TENSORFLOW
DifferentiatingAttr::DifferentiatingAttr(
    ASTContext &context, bool implicit, SourceLoc atLoc, SourceRange baseRange,
    DeclNameWithLoc original, bool linear,
    ArrayRef<ParsedAutoDiffParameter> params)
    : DeclAttribute(DAK_Differentiating, atLoc, baseRange, implicit),
      Original(std::move(original)), linear(linear),
      NumParsedParameters(params.size()) {
  std::copy(params.begin(), params.end(),
            getTrailingObjects<ParsedAutoDiffParameter>());
}

DifferentiatingAttr::DifferentiatingAttr(
    ASTContext &context, bool implicit, SourceLoc atLoc, SourceRange baseRange,
    DeclNameWithLoc original, bool linear, AutoDiffParameterIndices *indices)
    : DeclAttribute(DAK_Differentiating, atLoc, baseRange, implicit),
    Original(std::move(original)), linear(linear), ParameterIndices(indices) {}

DifferentiatingAttr *
DifferentiatingAttr::create(ASTContext &context, bool implicit,
                            SourceLoc atLoc, SourceRange baseRange,
                            DeclNameWithLoc original, bool linear,
                            ArrayRef<ParsedAutoDiffParameter> params) {
  unsigned size = totalSizeToAlloc<ParsedAutoDiffParameter>(params.size());
  void *mem = context.Allocate(size, alignof(DifferentiatingAttr));
  return new (mem) DifferentiatingAttr(context, implicit, atLoc, baseRange,
                                       std::move(original), linear, params);
}

DifferentiatingAttr *
DifferentiatingAttr::create(ASTContext &context, bool implicit,
                            SourceLoc atLoc, SourceRange baseRange,
                            DeclNameWithLoc original, bool linear,
                            AutoDiffParameterIndices *indices) {
  void *mem = context.Allocate(sizeof(DifferentiatingAttr),
                               alignof(DifferentiatingAttr));
  return new (mem) DifferentiatingAttr(context, implicit, atLoc, baseRange,
                                       std::move(original), linear, indices);
}

TransposingAttr::TransposingAttr(ASTContext &context, bool implicit,
                                 SourceLoc atLoc, SourceRange baseRange,
                                 TypeRepr *baseType, DeclNameWithLoc original,
                                 ArrayRef<ParsedAutoDiffParameter> params)
    : DeclAttribute(DAK_Transposing, atLoc, baseRange, implicit),
      BaseType(baseType), Original(std::move(original)),
      NumParsedParameters(params.size()) {
  std::uninitialized_copy(params.begin(), params.end(),
                          getTrailingObjects<ParsedAutoDiffParameter>());
}

TransposingAttr::TransposingAttr(ASTContext &context, bool implicit,
                                 SourceLoc atLoc, SourceRange baseRange,
                                 TypeRepr *baseType, DeclNameWithLoc original,
                                 AutoDiffIndexSubset *indices)
    : DeclAttribute(DAK_Differentiating, atLoc, baseRange, implicit),
      BaseType(baseType), Original(std::move(original)),
      ParameterIndexSubset(indices) {}

TransposingAttr *
TransposingAttr::create(ASTContext &context, bool implicit, SourceLoc atLoc,
                        SourceRange baseRange, TypeRepr *baseType,
                        DeclNameWithLoc original,
                        ArrayRef<ParsedAutoDiffParameter> params) {
  unsigned size = totalSizeToAlloc<ParsedAutoDiffParameter>(params.size());
  void *mem = context.Allocate(size, alignof(TransposingAttr));
  return new (mem) TransposingAttr(context, implicit, atLoc, baseRange,
                                   baseType, std::move(original), params);
}

TransposingAttr *
TransposingAttr::create(ASTContext &context, bool implicit, SourceLoc atLoc,
                        SourceRange baseRange, TypeRepr *baseType,
                        DeclNameWithLoc original,
                        AutoDiffIndexSubset *indices) {
  void *mem =
      context.Allocate(sizeof(TransposingAttr), alignof(TransposingAttr));
  return new (mem) TransposingAttr(context, implicit, atLoc, baseRange,
                                   baseType, std::move(original), indices);
}

=======
>>>>>>> 7e5e00a8
ImplementsAttr::ImplementsAttr(SourceLoc atLoc, SourceRange range,
                               TypeLoc ProtocolType, DeclName MemberName,
                               DeclNameLoc MemberNameLoc)
    : DeclAttribute(DAK_Implements, atLoc, range, /*Implicit=*/false),
      ProtocolType(ProtocolType),
      MemberName(MemberName),
      MemberNameLoc(MemberNameLoc) {
}


ImplementsAttr *ImplementsAttr::create(ASTContext &Ctx, SourceLoc atLoc,
                                       SourceRange range,
                                       TypeLoc ProtocolType,
                                       DeclName MemberName,
                                       DeclNameLoc MemberNameLoc) {
  void *mem = Ctx.Allocate(sizeof(ImplementsAttr), alignof(ImplementsAttr));
  return new (mem) ImplementsAttr(atLoc, range, ProtocolType,
                                  MemberName, MemberNameLoc);
}

TypeLoc ImplementsAttr::getProtocolType() const {
  return ProtocolType;
}

TypeLoc &ImplementsAttr::getProtocolType() {
  return ProtocolType;
}

CustomAttr::CustomAttr(SourceLoc atLoc, SourceRange range, TypeLoc type,
                       PatternBindingInitializer *initContext, Expr *arg,
                       ArrayRef<Identifier> argLabels,
                       ArrayRef<SourceLoc> argLabelLocs, bool implicit)
    : DeclAttribute(DAK_Custom, atLoc, range, implicit),
      type(type),
      arg(arg),
      initContext(initContext) {
  hasArgLabelLocs = !argLabelLocs.empty();
  numArgLabels = argLabels.size();
  initializeCallArguments(argLabels, argLabelLocs,
                          /*hasTrailingClosure=*/false);
}

CustomAttr *CustomAttr::create(ASTContext &ctx, SourceLoc atLoc, TypeLoc type,
                               bool hasInitializer,
                               PatternBindingInitializer *initContext,
                               SourceLoc lParenLoc,
                               ArrayRef<Expr *> args,
                               ArrayRef<Identifier> argLabels,
                               ArrayRef<SourceLoc> argLabelLocs,
                               SourceLoc rParenLoc,
                               bool implicit) {
  SmallVector<Identifier, 2> argLabelsScratch;
  SmallVector<SourceLoc, 2> argLabelLocsScratch;
  Expr *arg = nullptr;
  if (hasInitializer) {
    arg = packSingleArgument(ctx, lParenLoc, args, argLabels, argLabelLocs,
                             rParenLoc, nullptr, implicit, argLabelsScratch,
                             argLabelLocsScratch);
  }

  SourceRange range(atLoc, type.getSourceRange().End);
  if (arg)
    range.End = arg->getEndLoc();

  size_t size = totalSizeToAlloc(argLabels, argLabelLocs,
                                 /*hasTrailingClosure=*/false);
  void *mem = ctx.Allocate(size, alignof(CustomAttr));
  return new (mem) CustomAttr(atLoc, range, type, initContext, arg, argLabels,
                              argLabelLocs, implicit);
}

QuotedAttr::QuotedAttr(FuncDecl *quoteDecl, SourceLoc atLoc, SourceRange range,
                       bool implicit)
    : DeclAttribute(DAK_Quoted, atLoc, range, implicit), QuoteDecl(quoteDecl) {}

QuotedAttr *QuotedAttr::create(ASTContext &ctx, SourceLoc atLoc,
                               SourceRange range, bool implicit) {
  return QuotedAttr::create(ctx, nullptr, atLoc, range, implicit);
}

QuotedAttr *QuotedAttr::create(ASTContext &ctx, FuncDecl *quoteDecl,
                               SourceLoc atLoc, SourceRange range,
                               bool implicit) {
  size_t size = sizeof(QuotedAttr);
  void *mem = ctx.Allocate(size, alignof(QuotedAttr));
  return new (mem) QuotedAttr(quoteDecl, atLoc, range, implicit);
}

void swift::simple_display(llvm::raw_ostream &out, const DeclAttribute *attr) {
  if (attr)
    attr->print(out);
}<|MERGE_RESOLUTION|>--- conflicted
+++ resolved
@@ -1411,19 +1411,6 @@
                                   specializedSignature);
 }
 
-<<<<<<< HEAD
-SpecializeAttr *SpecializeAttr::create(ASTContext &Ctx, SourceLoc atLoc,
-                                       SourceRange range,
-                                       ArrayRef<Requirement> requirements,
-                                       bool exported,
-                                       SpecializationKind kind) {
-  unsigned numRequirements = requirements.size();
-  unsigned size =
-      sizeof(SpecializeAttr) + (numRequirements * sizeof(Requirement));
-  void *mem = Ctx.Allocate(size, alignof(SpecializeAttr));
-  return new (mem)
-      SpecializeAttr(atLoc, range, requirements, exported, kind);
-}
 
 // SWIFT_ENABLE_TENSORFLOW
 DifferentiableAttr::DifferentiableAttr(ASTContext &context, bool implicit,
@@ -1611,8 +1598,6 @@
                                    baseType, std::move(original), indices);
 }
 
-=======
->>>>>>> 7e5e00a8
 ImplementsAttr::ImplementsAttr(SourceLoc atLoc, SourceRange range,
                                TypeLoc ProtocolType, DeclName MemberName,
                                DeclNameLoc MemberNameLoc)
