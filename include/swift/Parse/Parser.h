--- conflicted
+++ resolved
@@ -1467,12 +1467,9 @@
                                          bool isExprBasic);
   ParserResult<Expr> parseExprCollection();
   ParserResult<Expr> parseExprCollectionElement(Optional<bool> &isDictionary);
-<<<<<<< HEAD
   ParserResult<Expr> parseExprPoundAssert();
   ParserResult<Expr> parseExprArray(SourceLoc LSquareLoc);
   ParserResult<Expr> parseExprDictionary(SourceLoc LSquareLoc);
-=======
->>>>>>> e250a024
   ParserResult<Expr> parseExprPoundUnknown(SourceLoc LSquareLoc);
   ParserResult<Expr>
   parseExprPoundCodeCompletion(Optional<StmtKind> ParentKind);
